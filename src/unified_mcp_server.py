--- conflicted
+++ resolved
@@ -18,7 +18,6 @@
 from src.infrastructure.container import initialize_container, shutdown_container
 from src.mcp_tools.tool_registry import register_all_tools
 from src.services.logging_config import configure_logging
-from src.services.observability.init import initialize_observability
 
 
 logger = logging.getLogger(__name__)
@@ -30,13 +29,9 @@
 
     config = get_settings()
     configure_logging(settings=config)
-<<<<<<< HEAD
     monitoring_tasks: list[asyncio.Task[Any]] = []
     container = None
     health_manager = None
-=======
-    client_manager: ClientManager | None = None
->>>>>>> 209f7baf
     try:
         validate_configuration()
 
@@ -44,7 +39,6 @@
 
         container = await initialize_container(config)
 
-<<<<<<< HEAD
         logger.info("Initializing monitoring system...")
         qdrant_client = container.qdrant_client()
 
@@ -81,10 +75,6 @@
                     "Health checks disabled; skipping endpoint registration "
                     "and background task"
                 )
-=======
-        logger.info("Initializing observability stack...")
-        initialize_observability(config)
->>>>>>> 209f7baf
 
         logger.info("Registering MCP tools...")
         vector_service = container.vector_store_service()
@@ -111,7 +101,6 @@
     finally:
         logger.info("Shutting down server...")
 
-<<<<<<< HEAD
         for task in monitoring_tasks:
             task.cancel()
             with suppress(asyncio.CancelledError):
@@ -119,10 +108,6 @@
 
         if container:
             await shutdown_container()
-=======
-        if client_manager:
-            await client_manager.cleanup()
->>>>>>> 209f7baf
 
         logger.info("Server shutdown complete")
 
