"""LangGraph-powered agentic orchestration runner."""

# pylint: disable=too-many-instance-attributes,too-many-arguments

from __future__ import annotations

import asyncio
import logging
import time
from collections.abc import Mapping, Sequence
from dataclasses import dataclass
from enum import Enum
from typing import Any, TypedDict, cast
from uuid import uuid4

from langchain_core.runnables import RunnableConfig
from langgraph.checkpoint.memory import MemorySaver
from langgraph.graph import END, StateGraph
from opentelemetry import trace
from pydantic import ValidationError

from src.contracts.retrieval import SearchRecord
from src.infrastructure.client_manager import ClientManager
from src.services.agents.dynamic_tool_discovery import (
    DynamicToolDiscovery,
    ToolCapability,
    ToolCapabilityType,
)
from src.services.agents.retrieval import (
    RetrievalHelper,
    RetrievalQuery,
    RetrievedDocument,
)
from src.services.agents.tool_execution_service import (
    ToolExecutionError,
    ToolExecutionFailure,
    ToolExecutionInvalidArgument,
    ToolExecutionResult,
    ToolExecutionService,
    ToolExecutionTimeout,
)
from src.services.observability.tracking import record_ai_operation


logger = logging.getLogger(__name__)
tracer = trace.get_tracer(__name__)

_OP_AGENT_RUN = "agent.graph.run"
_OP_AGENT_DISCOVERY_ERROR = "agent.graph.discovery.error"
_OP_AGENT_RETRIEVAL = "agent.graph.retrieval"


def _serialise_document(document: Any) -> dict[str, Any]:
    """Return a JSON-serialisable representation of a retrieval document."""

    identifier = getattr(document, "id", None)
    score = float(getattr(document, "score", 0.0))
    metadata = getattr(document, "metadata", None)
    if metadata is None and hasattr(document, "dict"):
        metadata = document.dict().get("metadata")  # type: ignore[call-arg]
    return {"id": identifier, "score": score, "metadata": metadata}


class AgenticGraphState(TypedDict, total=False):
    """State container exchanged between LangGraph nodes."""

    mode: Any
    query: Any
    collection: Any
    filters: Any
    session_id: Any
    user_context: Any
    intent: Any
    retrieval_limit: Any
    discovered_tools: Any
    selected_tools: Any
    retrieved_documents: Any
    tool_outputs: Any
    agent_notes: Any
    errors: Any
    answer: Any
    confidence: Any
    metrics: Any
    success: Any
    start_time: Any


class AgentErrorCode(str, Enum):
    """Normalized error codes surfaced by the LangGraph runner."""

    RUN_TIMEOUT = "RUN_TIMEOUT"
    DISCOVERY_ERROR = "DISCOVERY_ERROR"
    RETRIEVAL_ERROR = "RETRIEVAL_ERROR"
    TOOL_TIMEOUT = "TOOL_TIMEOUT"
    TOOL_INVALID_ARGUMENT = "TOOL_INVALID_ARGUMENT"
    TOOL_FAILURE = "TOOL_FAILURE"
    TOOL_UNEXPECTED = "TOOL_UNEXPECTED"


def _error_entry(source: str, code: AgentErrorCode, **extra: Any) -> dict[str, Any]:
    """Construct a structured error payload with optional metadata."""

    entry: dict[str, Any] = {"source": source, "code": code.value}
    for key, value in extra.items():
        if value is not None:
            entry[key] = value
    return entry


def _map_tool_error_code(exc: ToolExecutionError) -> AgentErrorCode:
    """Translate ToolExecutionError subclasses into canonical codes."""

    if isinstance(exc, ToolExecutionTimeout):
        return AgentErrorCode.TOOL_TIMEOUT
    if isinstance(exc, ToolExecutionInvalidArgument):
        return AgentErrorCode.TOOL_INVALID_ARGUMENT
    if isinstance(exc, ToolExecutionFailure):
        return AgentErrorCode.TOOL_FAILURE
    return AgentErrorCode.TOOL_UNEXPECTED


@dataclass(slots=True)
class GraphSearchOutcome:  # pylint: disable=too-many-instance-attributes
    """Structured result produced by ``run_search``."""

    success: bool
    session_id: str
    answer: str | None
    confidence: float | None
    results: list[SearchRecord]
    tools_used: list[str]
    reasoning: list[str]
    metrics: dict[str, Any]
    errors: list[dict[str, Any]]


@dataclass(slots=True)
class GraphAnalysisOutcome:  # pylint: disable=too-many-instance-attributes
    """Structured result produced by ``run_analysis``."""

    success: bool
    analysis_id: str
    summary: str
    insights: dict[str, Any]
    recommendations: list[str]
    confidence: float | None
    metrics: dict[str, Any]
    errors: list[dict[str, Any]]


class GraphRunner:  # pylint: disable=too-many-instance-attributes
    """Execute agentic workflows via a LangGraph state machine."""

    def __init__(
        self,
        client_manager: ClientManager,
        discovery: DynamicToolDiscovery,
        tool_service: ToolExecutionService,
        *,
        retrieval_helper: RetrievalHelper | None = None,
        max_parallel_tools: int = 3,
        run_timeout_seconds: float | None = None,
        retrieval_limit: int = 8,
    ) -> None:
        self._client_manager = client_manager
        self._discovery = discovery
        self._tool_service = tool_service
        self._retrieval_helper = retrieval_helper or RetrievalHelper(client_manager)
        self._max_parallel_tools = max(1, max_parallel_tools)
        self._run_timeout_seconds = run_timeout_seconds
        self._default_retrieval_limit = max(1, retrieval_limit)
        self._graph = self._build_graph()

    @classmethod
    def build_components(
        cls, client_manager: ClientManager
    ) -> tuple[
        DynamicToolDiscovery,
        ToolExecutionService,
        RetrievalHelper,
        GraphRunner,
    ]:
        """Construct discovery, execution service, retrieval helper, and runner."""

        discovery = DynamicToolDiscovery(client_manager)
        tool_service = ToolExecutionService(client_manager)
        retrieval_helper = RetrievalHelper(client_manager)
        agentic_cfg = getattr(client_manager.config, "agentic", None)
        max_parallel = getattr(agentic_cfg, "max_parallel_tools", 3)
        run_timeout = getattr(agentic_cfg, "run_timeout_seconds", 30.0)
        retrieval_limit = getattr(agentic_cfg, "retrieval_limit", 8)
        runner = cls(
            client_manager=client_manager,
            discovery=discovery,
            tool_service=tool_service,
            retrieval_helper=retrieval_helper,
            max_parallel_tools=max_parallel,
            run_timeout_seconds=run_timeout,
            retrieval_limit=retrieval_limit,
        )
        return discovery, tool_service, retrieval_helper, runner

    async def run_search(
        self,
        *,
        query: str,
        collection: str,
        session_id: str | None = None,
        top_k: int | None = None,
        filters: Mapping[str, Any] | None = None,
        user_context: Mapping[str, Any] | None = None,
    ) -> GraphSearchOutcome:
        """Execute the search workflow and return a structured outcome.

        Args:
            query: Natural-language search query.
            collection: Vector collection to query.
            session_id: Optional session identifier for checkpointing.
            top_k: Maximum number of documents to retrieve.
            filters: Optional metadata filters applied to the vector search.
            user_context: Optional per-request context forwarded to tools.

        Returns:
            ``GraphSearchOutcome`` containing retrieval results and operational
            telemetry.
        """

        session_identifier = session_id or str(uuid4())
        effective_top_k = (
            self._default_retrieval_limit if top_k is None else max(1, top_k)
        )
        state: AgenticGraphState = {
            "mode": "search",
            "query": query,
            "collection": collection,
            "filters": filters or {},
            "session_id": session_identifier,
            "user_context": user_context or {},
            "retrieval_limit": effective_top_k,
            "agent_notes": [],
            "errors": [],
            "start_time": time.perf_counter(),
        }
        config: RunnableConfig = {"configurable": {"thread_id": session_identifier}}
        final_state = await self._invoke_with_timeout(state, config)
        return self._to_search_outcome(final_state)

    async def run_analysis(
        self,
        *,
        query: str,
        session_id: str | None = None,
        context_documents: Sequence[Mapping[str, Any]] | None = None,
        user_context: Mapping[str, Any] | None = None,
    ) -> GraphAnalysisOutcome:
        """Execute the analysis workflow and return a structured outcome.

        Args:
            query: High-level analysis prompt.
            session_id: Optional session identifier for checkpointing.
            context_documents: Documents injected directly into the state prior
                to synthesis.
            user_context: Optional per-request preferences forwarded to tools.

        Returns:
            ``GraphAnalysisOutcome`` describing the aggregated analysis result.
        """

        session_identifier = session_id or str(uuid4())
        state: AgenticGraphState = {
            "mode": "analysis",
            "query": query,
            "collection": None,
            "filters": {},
            "session_id": session_identifier,
            "user_context": user_context or {},
            "retrieval_limit": 0,
            "agent_notes": [],
            "errors": [],
            "retrieved_documents": [
                _serialise_document(
                    RetrievedDocument(
                        id=str(item.get("id", idx)),
                        score=float(item.get("score", 0.0)),
                        metadata=item.get("metadata")
                        if "metadata" in item
                        else item.get("payload"),
                        raw=None,
                    )
                )
                for idx, item in enumerate(context_documents or [])
            ],
            "start_time": time.perf_counter(),
        }
        config: RunnableConfig = {"configurable": {"thread_id": session_identifier}}
        final_state = await self._invoke_with_timeout(state, config)
        return self._to_analysis_outcome(final_state)

    async def _invoke_with_timeout(
        self, state: AgenticGraphState, config: RunnableConfig
    ) -> AgenticGraphState:
        session_identifier = state.get("session_id", "unknown")
        attrs = {
            "agent.session_id": session_identifier,
            "agent.mode": state.get("mode", "search"),
        }
        with tracer.start_as_current_span("agent.run", attributes=attrs):
            try:
                if self._run_timeout_seconds is not None:
                    raw_state = await asyncio.wait_for(
                        self._graph.ainvoke(state, config=config),
                        timeout=self._run_timeout_seconds,
                    )
                else:
                    raw_state = await self._graph.ainvoke(state, config=config)
                return cast(AgenticGraphState, raw_state)
            except TimeoutError:
                now = time.perf_counter()
                start_timestamp = float(state.get("start_time", now))
                duration_ms = (now - start_timestamp) * 1000.0
                record_ai_operation(
                    operation_type=_OP_AGENT_RUN,
                    provider=str(state.get("mode", "search")),
                    model="timeout",
                    duration_s=duration_ms / 1000.0,
                    success=False,
                )
                errors = list(state.get("errors", []))
                errors.append(
                    _error_entry(
                        "graph",
                        AgentErrorCode.RUN_TIMEOUT,
                        message="Workflow timed out",
                    )
                )
                metrics = {
                    "latency_ms": duration_ms,
                    "tool_count": len(state.get("tool_outputs", []) or []),
                    "error_count": len(errors),
                }
                timeout_state = cast(
                    AgenticGraphState,
                    {**state, "errors": errors, "metrics": metrics, "success": False},
                )
                return timeout_state

    def _build_graph(self):
        graph = StateGraph(AgenticGraphState)
        graph.add_node("intent", self._intent_node)
        graph.add_node("tool_discovery", self._tool_discovery_node)
        graph.add_node("retrieval", self._retrieval_node)
        graph.add_node("tool_execution", self._tool_execution_node)
        graph.add_node("synthesis", self._synthesis_node)
        graph.add_node("metrics", self._metrics_node)
        graph.set_entry_point("intent")
        graph.add_edge("intent", "tool_discovery")
        graph.add_edge("tool_discovery", "retrieval")
        graph.add_edge("retrieval", "tool_execution")
        graph.add_edge("tool_execution", "synthesis")
        graph.add_edge("synthesis", "metrics")
        graph.add_edge("metrics", END)
        memory = (
            MemorySaver()
        )  # NOTE: replace with persistent checkpoint store when available
        return graph.compile(checkpointer=memory)

    async def _intent_node(self, state: AgenticGraphState) -> AgenticGraphState:
        mode = state.get("mode", "search")
        notes = list(state.get("agent_notes", []))
        with tracer.start_as_current_span(
            "agent.intent", attributes={"agent.mode": mode}
        ):
            notes.append(f"intent_selected:{mode}")
        return {"intent": mode, "agent_notes": notes}

    async def _tool_discovery_node(self, state: AgenticGraphState) -> AgenticGraphState:
        notes = list(state.get("agent_notes", []))
        try:
            await self._discovery.refresh()
            capabilities = list(self._discovery.get_capabilities())
        except Exception as exc:  # pragma: no cover - defensive guard
            logger.warning("Tool discovery failed: %s", exc, exc_info=True)
            errors = list(state.get("errors", []))
            errors.append(
                _error_entry(
                    "discovery", AgentErrorCode.DISCOVERY_ERROR, message=str(exc)
                )
            )
            record_ai_operation(
                operation_type=_OP_AGENT_DISCOVERY_ERROR,
                provider=str(state.get("mode", "search")),
                model="refresh",
                duration_s=0.0,
                success=False,
            )
            with tracer.start_as_current_span(
                "agent.tool_discovery",
                attributes={"agent.discovered": 0, "agent.selected": 0},
            ):
                notes.append("discovered:0")
                notes.append("selected:none")
            return cast(
                AgenticGraphState,
                {
                    "discovered_tools": [],
                    "selected_tools": [],
                    "agent_notes": notes,
                    "errors": errors,
                },
            )

        selected = self._select_tools(capabilities, state)
        with tracer.start_as_current_span(
            "agent.tool_discovery",
            attributes={
                "agent.discovered": len(capabilities),
                "agent.selected": len(selected),
            },
        ):
            notes.append(f"discovered:{len(capabilities)}")
            notes.append(f"selected:{','.join(cap.name for cap in selected) or 'none'}")
        return cast(
            AgenticGraphState,
            {
                "discovered_tools": capabilities,
                "selected_tools": selected,
                "agent_notes": notes,
            },
        )

    async def _retrieval_node(self, state: AgenticGraphState) -> AgenticGraphState:
        collection_value = state.get("collection")
        if state.get("mode") != "search" or not collection_value:
            return cast(AgenticGraphState, {})
        start_time = time.perf_counter()
        query = RetrievalQuery(
            collection=str(collection_value),
            text=str(state.get("query", "")),
            top_k=state.get("retrieval_limit", 5),
            filters=state.get("filters"),
        )
        attributes = {
            "agent.collection": query.collection,
            "agent.top_k": query.top_k,
        }
        try:
            with tracer.start_as_current_span("agent.retrieval", attributes=attributes):
                fetched = await self._retrieval_helper.fetch(query)
                documents = [_serialise_document(doc) for doc in fetched]
                duration_ms = (time.perf_counter() - start_time) * 1000.0
                record_ai_operation(
                    operation_type=_OP_AGENT_RETRIEVAL,
                    provider=query.collection,
                    model=str(state.get("mode", "search")),
                    duration_s=duration_ms / 1000.0,
                )
        except Exception:  # pragma: no cover - defensive guard
            duration_ms = (time.perf_counter() - start_time) * 1000.0
            record_ai_operation(
                operation_type=_OP_AGENT_RETRIEVAL,
                provider=query.collection,
                model=str(state.get("mode", "search")),
                duration_s=duration_ms / 1000.0,
                success=False,
            )
            logger.exception("Retrieval failed for collection %s", query.collection)
            errors = list(state.get("errors", []))
            errors.append(
                _error_entry(
                    "retrieval",
                    AgentErrorCode.RETRIEVAL_ERROR,
                    collection=query.collection,
                )
            )
            return cast(
                AgenticGraphState, {"errors": errors, "retrieved_documents": []}
            )

        notes = list(state.get("agent_notes", []))
        notes.append(f"retrieved:{len(documents)}")
        return cast(
            AgenticGraphState,
            {
                "retrieved_documents": documents,
                "agent_notes": notes,
            },
        )

    async def _tool_execution_node(self, state: AgenticGraphState) -> AgenticGraphState:
        selected = state.get("selected_tools", [])
        if not selected:
            return cast(AgenticGraphState, {"tool_outputs": []})

        semaphore = asyncio.Semaphore(self._max_parallel_tools)
        run_deadline: float | None = None
        if self._run_timeout_seconds is not None:
            run_deadline = float(state.get("start_time", time.perf_counter()))
            run_deadline += self._run_timeout_seconds

        async def invoke_tool(
            capability: ToolCapability,
        ) -> tuple[str, ToolCapability, Any]:
            try:
                async with semaphore:
                    read_timeout_ms: int | None = None
                    if run_deadline is not None:
                        remaining = run_deadline - time.perf_counter()
                        if remaining <= 0:
                            raise ToolExecutionTimeout(
                                (
                                    "Run deadline exceeded before executing tool "
                                    f"'{capability.name}'"
                                ),
                                server_name=capability.server,
                            )
                        read_timeout_ms = max(1, int(remaining * 1000))
                    result = await self._execute_tool(
                        capability,
                        state,
                        read_timeout_ms=read_timeout_ms,
                    )
                return "ok", capability, result
            except ToolExecutionError as exc:
                return "tool", capability, exc
            except Exception as exc:  # pragma: no cover - defensive guard
                logger.exception(
                    "Unexpected failure executing tool %s on server %s",
                    capability.name,
                    capability.server,
                )
                return "unexpected", capability, exc

        outputs: list[dict[str, Any]] = []
        errors = list(state.get("errors", []))
        with tracer.start_as_current_span(
            "agent.tool_execution",
            attributes={"agent.requested_tools": len(selected)},
        ):
            task_results: list[asyncio.Task[tuple[str, ToolCapability, Any]]] = []
            async with asyncio.TaskGroup() as group:
                for capability in selected:
                    task_results.append(group.create_task(invoke_tool(capability)))

        for task in task_results:
            outcome, capability, payload = task.result()
            if outcome == "ok":
                outputs.append(cast(dict[str, Any], payload))
                continue
            if outcome == "tool":
                error_code = _map_tool_error_code(cast(ToolExecutionError, payload))
                errors.append(
                    _error_entry(
                        "tool_execution",
                        error_code,
                        tool=capability.name,
                        server=capability.server,
                        message=str(payload),
                    )
                )
                continue
            errors.append(
                _error_entry(
                    "tool_execution",
                    AgentErrorCode.TOOL_UNEXPECTED,
                    tool=capability.name,
                    server=capability.server,
                    message=str(payload),
                )
            )

        return cast(
            AgenticGraphState,
            {
                "tool_outputs": outputs,
                "errors": errors,
            },
        )

    async def _synthesis_node(self, state: AgenticGraphState) -> AgenticGraphState:
        documents = state.get("retrieved_documents", [])
        tool_outputs = state.get("tool_outputs", [])
        notes = list(state.get("agent_notes", []))
        notes.append(f"tool_outputs:{len(tool_outputs)}")
        answer_parts: list[str] = []
        with tracer.start_as_current_span(
            "agent.synthesis",
            attributes={
                "agent.tool_outputs": len(tool_outputs),
                "agent.documents": len(documents),
            },
        ):
            if tool_outputs:
                tool_names = ", ".join(output["tool_name"] for output in tool_outputs)
                answer_parts.append(f"Tools executed: {tool_names}.")
            if documents:
                answer_parts.append(f"Retrieved {len(documents)} supporting documents.")
        if not answer_parts:
            answer_parts.append("No tools executed; returning baseline response.")
        answer = " ".join(answer_parts)
        confidence = 0.6 + 0.1 * min(len(tool_outputs), 3)
        confidence = min(confidence, 0.95)
        return {
            "answer": answer,
            "confidence": confidence,
            "agent_notes": notes,
        }

    async def _metrics_node(self, state: AgenticGraphState) -> AgenticGraphState:
        duration_ms = (
            time.perf_counter() - state.get("start_time", time.perf_counter())
        ) * 1000.0
        tool_outputs = state.get("tool_outputs", [])
        errors = state.get("errors", [])
        success = not errors
        metrics = {
            "latency_ms": duration_ms,
            "tool_count": len(tool_outputs),
            "error_count": len(errors),
        }
        with tracer.start_as_current_span(
            "agent.metrics",
            attributes={
                "agent.mode": state.get("mode", "search"),
                "agent.success": success,
                "agent.tool_count": len(tool_outputs),
                "agent.error_count": len(errors),
            },
        ):
            record_ai_operation(
                operation_type=_OP_AGENT_RUN,
                provider=str(state.get("mode", "search")),
                model="run",
                duration_s=duration_ms / 1000.0,
                success=success,
            )
        return {"metrics": metrics, "success": success}

    def _select_tools(
        self, capabilities: Sequence[ToolCapability], state: AgenticGraphState
    ) -> list[ToolCapability]:
        mode = state.get("mode", "search")
        priority_types: tuple[ToolCapabilityType, ...]
        if mode == "analysis":
            priority_types = (
                ToolCapabilityType.ANALYSIS,
                ToolCapabilityType.SYNTHESIS,
                ToolCapabilityType.GENERATION,
            )
        else:
            priority_types = (
                ToolCapabilityType.SEARCH,
                ToolCapabilityType.RETRIEVAL,
                ToolCapabilityType.SYNTHESIS,
            )
        ranked = sorted(
            capabilities,
            key=lambda cap: (
                0 if cap.capability_type in priority_types else 1,
                cap.name,
            ),
        )
        return list(ranked[: self._max_parallel_tools])

    async def _execute_tool(
        self,
        capability: ToolCapability,
        state: AgenticGraphState,
        *,
        read_timeout_ms: int | None = None,
    ) -> dict[str, Any]:
        arguments = self._build_tool_arguments(capability, state)
        result: ToolExecutionResult = await self._tool_service.execute_tool(
            capability.name,
            arguments=arguments,
            server_name=capability.server,
            read_timeout_ms=read_timeout_ms,
        )
        return {
            "tool_name": capability.name,
            "server_name": capability.server,
            "duration_ms": result.duration_ms,
            "structured_content": result.result.structuredContent,
            "content": [item.model_dump() for item in result.result.content],
            "meta": result.result.meta,
        }

    def _build_tool_arguments(
        self, capability: ToolCapability, state: AgenticGraphState
    ) -> dict[str, Any]:
        arguments: dict[str, Any] = {"query": state.get("query")}
        documents = state.get("retrieved_documents", [])
        if documents:
            arguments["documents"] = [
                doc.get("metadata") for doc in documents if doc.get("metadata")
            ]
        user_context = state.get("user_context")
        if isinstance(user_context, Mapping):
            arguments["user_context"] = dict(user_context)
        return arguments

    def _to_search_outcome(self, state: AgenticGraphState) -> GraphSearchOutcome:
        raw_documents = state.get("retrieved_documents", [])
        results: list[SearchRecord] = []
        if raw_documents:
<<<<<<< HEAD
            results = SearchRecord.parse_list(
                raw_documents, default_collection=state.get("collection")
            )
=======
            try:
                results = SearchRecord.parse_list(raw_documents)
            except (TypeError, ValidationError):
                for doc in raw_documents:
                    try:
                        results.append(SearchRecord.from_payload(doc))
                    except (TypeError, ValidationError):
                        logger.debug(
                            "Failed to normalise retrieved document of type %s",
                            type(doc).__name__,
                        )
                        results.append(
                            SearchRecord(
                                id=str(uuid4()),
                                content=str(doc),
                                score=0.0,
                            )
                        )
>>>>>>> beab8cfb
        tools_used = [output["tool_name"] for output in state.get("tool_outputs", [])]
        return GraphSearchOutcome(
            success=state.get("success", True),
            session_id=state.get("session_id", str(uuid4())),
            answer=state.get("answer"),
            confidence=state.get("confidence"),
            results=results,
            tools_used=tools_used,
            reasoning=list(state.get("agent_notes", [])),
            metrics=state.get("metrics", {}),
            errors=list(state.get("errors", [])),
        )

    def _to_analysis_outcome(self, state: AgenticGraphState) -> GraphAnalysisOutcome:
        insights = {
            "tool_outputs": state.get("tool_outputs", []),
            "documents_considered": [
                {
                    "id": doc.get("id"),
                    "score": doc.get("score"),
                    "metadata": doc.get("metadata"),
                }
                for doc in state.get("retrieved_documents", [])
            ],
        }
        recommendations = []
        if state.get("tool_outputs"):
            recommendations.append("Review tool outputs for further action")
        summary = (
            state.get("answer", "No analysis available.") or "No analysis available."
        )
        return GraphAnalysisOutcome(
            success=state.get("success", True),
            analysis_id=state.get("session_id", str(uuid4())),
            summary=summary,
            insights=insights,
            recommendations=recommendations,
            confidence=state.get("confidence"),
            metrics=state.get("metrics", {}),
            errors=list(state.get("errors", [])),
        )


__all__ = [
    "AgentErrorCode",
    "AgenticGraphState",
    "GraphAnalysisOutcome",
    "GraphRunner",
    "GraphSearchOutcome",
]<|MERGE_RESOLUTION|>--- conflicted
+++ resolved
@@ -702,30 +702,9 @@
         raw_documents = state.get("retrieved_documents", [])
         results: list[SearchRecord] = []
         if raw_documents:
-<<<<<<< HEAD
             results = SearchRecord.parse_list(
                 raw_documents, default_collection=state.get("collection")
             )
-=======
-            try:
-                results = SearchRecord.parse_list(raw_documents)
-            except (TypeError, ValidationError):
-                for doc in raw_documents:
-                    try:
-                        results.append(SearchRecord.from_payload(doc))
-                    except (TypeError, ValidationError):
-                        logger.debug(
-                            "Failed to normalise retrieved document of type %s",
-                            type(doc).__name__,
-                        )
-                        results.append(
-                            SearchRecord(
-                                id=str(uuid4()),
-                                content=str(doc),
-                                score=0.0,
-                            )
-                        )
->>>>>>> beab8cfb
         tools_used = [output["tool_name"] for output in state.get("tool_outputs", [])]
         return GraphSearchOutcome(
             success=state.get("success", True),
