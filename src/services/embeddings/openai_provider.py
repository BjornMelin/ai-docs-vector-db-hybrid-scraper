--- conflicted
+++ resolved
@@ -7,16 +7,11 @@
 import tempfile
 import time
 from pathlib import Path
-from typing import TYPE_CHECKING, Any, ClassVar
+from typing import TYPE_CHECKING, Any, ClassVar, Literal, TypedDict
 
 from src.services.errors import EmbeddingServiceError
-<<<<<<< HEAD
 from src.services.observability.tracing import trace_function
 from src.services.observability.tracking import record_ai_operation
-from src.services.utilities.rate_limiter import RateLimitManager
-=======
-from src.services.monitoring.metrics import get_metrics_registry
->>>>>>> cb97f388
 
 from .base import EmbeddingProvider
 
@@ -35,10 +30,18 @@
     raise EmbeddingServiceError(msg)
 
 
+class ModelConfig(TypedDict):
+    """Model configuration metadata."""
+
+    max_dimensions: int
+    cost_per_million: float
+    max_tokens: int
+
+
 class OpenAIEmbeddingProvider(EmbeddingProvider):
     """OpenAI embedding provider with batch processing."""
 
-    _model_configs: ClassVar[dict[str, dict[str, int | float]]] = {
+    _model_configs: ClassVar[dict[str, ModelConfig]] = {
         "text-embedding-3-small": {
             "max_dimensions": 1536,
             "cost_per_million": 0.02,  # $0.02 per 1M tokens
@@ -70,10 +73,6 @@
             client_manager: ClientManager instance for dependency injection
             model_name: Model name (text-embedding-3-small, text-embedding-3-large)
             dimensions: Optional dimensions for text-embedding-3-* models
-<<<<<<< HEAD
-            rate_limiter: Optional RateLimitManager instance
-=======
->>>>>>> cb97f388
         """
 
         super().__init__(model_name)
@@ -91,15 +90,15 @@
             raise EmbeddingServiceError(msg)
 
         # Set dimensions
-        config = self._model_configs[model_name]
-        if dimensions:
+        config: ModelConfig = self._model_configs[model_name]
+        if dimensions is not None:
             if dimensions > config["max_dimensions"]:
                 msg = (
                     f"Dimensions {dimensions} exceeds max {config['max_dimensions']} "
                     f"for {model_name}"
                 )
                 raise EmbeddingServiceError(msg)
-            self.dimensions = dimensions
+            self.dimensions = int(dimensions)
         else:
             self.dimensions = config["max_dimensions"]
 
@@ -109,6 +108,9 @@
 
         if self._initialized:
             return
+
+        if not self.api_key:
+            _raise_openai_api_key_not_configured()
 
         try:
             # Get client from ClientManager
@@ -182,7 +184,11 @@
             return []
 
         batch_size = batch_size or 100
-        embeddings = []
+        embeddings: list[list[float]] = []
+
+        if self._client is None:
+            msg = "OpenAI client not initialized"
+            raise EmbeddingServiceError(msg)
 
         try:
             # Process in batches
@@ -256,11 +262,17 @@
         Returns:
             OpenAI embeddings response
         """
+
+        if self._client is None:
+            msg = "OpenAI client not initialized"
+            raise EmbeddingServiceError(msg)
+
         return await self._client.embeddings.create(**params)
 
     @property
     def cost_per_token(self) -> float:
         """Get cost per token."""
+
         config = self._model_configs[self.model_name]
         return config["cost_per_million"] / 1_000_000
 
@@ -277,8 +289,8 @@
 
         Returns:
             Cost in USD
-
         """
+
         return token_count * self.cost_per_token
 
     async def generate_embeddings_batch_api(
@@ -310,6 +322,15 @@
 
         if not custom_ids:
             custom_ids = [f"text-{i}" for i in range(len(texts))]
+
+        if len(custom_ids) != len(texts):
+            msg = (
+                "Custom ID list must match the number of input texts; "
+                f"received {len(custom_ids)} IDs for {len(texts)} texts"
+            )
+            raise EmbeddingServiceError(msg)
+
+        temp_file: str | None = None
 
         try:
             # Create JSONL content for batch
@@ -318,7 +339,7 @@
             ) as f:
                 temp_file = f.name
                 for _i, (text, custom_id) in enumerate(
-                    zip(texts, custom_ids, strict=False)
+                    zip(texts, custom_ids, strict=True)
                 ):
                     request = {
                         "custom_id": custom_id,
@@ -342,17 +363,10 @@
                 f.flush()
                 os.fsync(f.fileno())
 
-<<<<<<< HEAD
-            # Upload file with rate limiting
+            # Upload file to OpenAI and create the batch job
             with Path(temp_file).open("rb") as f:
-                file_response = await self._upload_file_with_rate_limit(f, "batch")
-=======
-            # Upload file to OpenAI
-            with temp_file.open("rb") as f:
                 file_response = await self._upload_file(f, "batch")
->>>>>>> cb97f388
-
-            # Create batch job
+
             batch_response = await self._create_batch(
                 file_response.id, "/v1/embeddings", "24h"
             )
@@ -372,37 +386,27 @@
                 with contextlib.suppress(OSError):
                     Path(temp_file).unlink()
 
-    async def _upload_file(self, file: Any, purpose: str) -> Any:
-        """Upload a file to OpenAI.
-
-        Args:
-            file: File object to upload
-            purpose: Purpose of the file ("batch")
-
-        Returns:
-            File response from OpenAI
-        """
-<<<<<<< HEAD
-
-        if self.rate_limiter:
-            await self.rate_limiter.acquire("openai")
-=======
->>>>>>> cb97f388
+    async def _upload_file(self, file: Any, purpose: Literal["batch"]) -> Any:
+        """Upload a file to OpenAI."""
+
+        if self._client is None:
+            msg = "OpenAI client not initialized"
+            raise EmbeddingServiceError(msg)
+
         return await self._client.files.create(file=file, purpose=purpose)
 
     async def _create_batch(
-        self, input_file_id: str, endpoint: str, completion_window: str
+        self,
+        input_file_id: str,
+        endpoint: Literal["/v1/embeddings"],
+        completion_window: Literal["24h"],
     ) -> Any:
-        """Create a batch embedding job.
-
-        Args:
-            input_file_id: ID of uploaded file
-            endpoint: API endpoint for batch
-            completion_window: Time window for completion
-
-        Returns:
-            Batch response from OpenAI
-        """
+        """Create a batch embedding job."""
+
+        if self._client is None:
+            msg = "OpenAI client not initialized"
+            raise EmbeddingServiceError(msg)
+
         return await self._client.batches.create(
             input_file_id=input_file_id,
             endpoint=endpoint,
