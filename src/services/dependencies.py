"""FastAPI dependency injection functions replacing Manager classes.

This module provides function-based dependency injection for services,
replacing the 50+ Manager classes with clean, testable functions.
Achieves 60% complexity reduction while maintaining full functionality.
"""

import logging
import time
from collections.abc import AsyncGenerator
from datetime import UTC, datetime
from functools import lru_cache
from typing import Annotated, Any

from fastapi import Depends
from pydantic import BaseModel

from src.config import (
<<<<<<< HEAD
    CacheType,
    Config,
=======
    AutoDetectedServices,
    CacheType,
    Config,
    DetectedEnvironment,
>>>>>>> 6bc93396
    Environment,
    get_config,
    get_config_with_auto_detection,
)
<<<<<<< HEAD
from src.config.auto_detect import AutoDetectedServices, DetectedEnvironment
=======
>>>>>>> 6bc93396
from src.infrastructure.client_manager import ClientManager
from src.services.auto_detection import (
    ConnectionPoolManager,
    EnvironmentDetector,
    HealthChecker,
    ServiceDiscovery,
)
from src.services.embeddings.manager import QualityTier
from src.services.errors import (
    CircuitBreakerRegistry,
    CrawlServiceError,
    EmbeddingServiceError,
    TaskQueueServiceError,
    circuit_breaker,
    tenacity_circuit_breaker,
)
from src.services.rag import RAGGenerator
from src.services.rag.models import RAGRequest as InternalRAGRequest


logger = logging.getLogger(__name__)

# Configuration Dependencies
ConfigDep = Annotated[Config, Depends(get_config)]


async def get_auto_detected_config() -> Config:
    """Get configuration with auto-detection applied.

    This async dependency performs service auto-detection and applies
    discovered services to the configuration with proper precedence.
    """
    return await get_config_with_auto_detection()


AutoDetectedConfigDep = Annotated[Config, Depends(get_auto_detected_config)]


@lru_cache
def get_client_manager() -> ClientManager:
    """Get singleton ClientManager instance.

    Uses @lru_cache for singleton pattern with automatic cleanup.
    Replaces ClientManager class singleton complexity.
    """
    return ClientManager.from_unified_config()


async def get_auto_detected_client_manager() -> ClientManager:
    """Get ClientManager instance with auto-detection applied.

    This async dependency creates a ClientManager with service auto-detection
    enabled, allowing automatic discovery and configuration of Redis, Qdrant,
    and PostgreSQL services in the environment.
    """
    return await ClientManager.from_unified_config_with_auto_detection()


ClientManagerDep = Annotated[ClientManager, Depends(get_client_manager)]
AutoDetectedClientManagerDep = Annotated[
    ClientManager, Depends(get_auto_detected_client_manager)
]


# Auto-Detection Dependencies
@circuit_breaker(
    service_name="auto_detection_services",
    failure_threshold=3,
    recovery_timeout=30.0,
    enable_adaptive_timeout=True,
)
async def get_auto_detected_services(
    config: AutoDetectedConfigDep,
) -> Any:
    """Get auto-detected services information.

    Returns the auto-detection results including discovered services
    and environment information. Protected by circuit breaker for
    external metadata API failures.
    """
    auto_detected = config.get_auto_detected_services()
    if auto_detected is None:
        # Return empty services if auto-detection wasn't performed

        return AutoDetectedServices(
            environment=DetectedEnvironment(
                environment_type=Environment.DEVELOPMENT,
                is_containerized=False,
                is_kubernetes=False,
                detection_confidence=0.0,
                detection_time_ms=0.0,
            ),
            services=[],
            errors=["Auto-detection not performed"],
        )

    return auto_detected


AutoDetectedServicesDep = Annotated[Any, Depends(get_auto_detected_services)]


# Auto-Detection Service Access Dependencies
async def get_auto_detected_redis_client(
    client_manager: AutoDetectedClientManagerDep,
) -> Any:
    """Get Redis client using auto-detected configuration when available.

    Returns Redis client configured with auto-detected service parameters
    including Redis 8.2 RESP3 protocol optimizations and connection pooling.
    """
    return await client_manager.get_redis_client()


async def get_auto_detected_qdrant_client(
    client_manager: AutoDetectedClientManagerDep,
) -> Any:
    """Get Qdrant client using auto-detected configuration when available.

    Returns Qdrant client configured with auto-detected service parameters
    including gRPC optimization when available.
    """
    return await client_manager.get_qdrant_client()


async def get_auto_detected_cache_manager(
    client_manager: AutoDetectedClientManagerDep,
) -> Any:
    """Get CacheManager using auto-detected Redis when available."""
    return await client_manager.get_cache_manager()


async def get_auto_detected_task_queue_manager(
    client_manager: AutoDetectedClientManagerDep,
) -> Any:
    """Get TaskQueueManager using auto-detected Redis when available."""
    return await client_manager.get_task_queue_manager()


AutoDetectedRedisDep = Annotated[Any, Depends(get_auto_detected_redis_client)]
AutoDetectedQdrantDep = Annotated[Any, Depends(get_auto_detected_qdrant_client)]
AutoDetectedCacheDep = Annotated[Any, Depends(get_auto_detected_cache_manager)]
AutoDetectedTaskQueueDep = Annotated[Any, Depends(get_auto_detected_task_queue_manager)]


@circuit_breaker(
    service_name="auto_detection_health",
    failure_threshold=2,
    recovery_timeout=15.0,
)
async def get_auto_detection_health_checker(
    config: AutoDetectedConfigDep,
) -> Any:
    """Get auto-detection health checker for monitoring services.

    Provides health monitoring for auto-detected services.
    Protected by circuit breaker for service health check failures.
    """
    # HealthChecker imported at top-level

    health_checker = HealthChecker(config.auto_detection)

    # Initialize with auto-detected services if available
    auto_detected = config.get_auto_detected_services()
    if auto_detected and auto_detected.services:
        await health_checker.start_monitoring(auto_detected.services)

    return health_checker


AutoDetectionHealthDep = Annotated[Any, Depends(get_auto_detection_health_checker)]


@circuit_breaker(
    service_name="auto_detection_pools",
    failure_threshold=3,
    recovery_timeout=30.0,
)
async def get_auto_detection_connection_pools(
    config: AutoDetectedConfigDep,
) -> Any:
    """Get connection pool manager for auto-detected services.

    Provides optimized connection pools for discovered services.
    Protected by circuit breaker for connection pool initialization failures.
    """
    # ConnectionPoolManager imported at top-level

    pool_manager = ConnectionPoolManager(config.auto_detection)

    # Initialize pools with auto-detected services if available
    auto_detected = config.get_auto_detected_services()
    if auto_detected and auto_detected.services:
        await pool_manager.initialize_pools(auto_detected.services)

    return pool_manager


AutoDetectionPoolsDep = Annotated[Any, Depends(get_auto_detection_connection_pools)]


class AutoDetectionRequest(BaseModel):
    """Pydantic model for auto-detection requests."""

    force_refresh: bool = False
    timeout_seconds: float | None = None
    enabled_services: list[str] | None = None


class AutoDetectionResponse(BaseModel):
    """Pydantic model for auto-detection responses."""

    services_found: int
    environment_type: str
    detection_time_ms: float
    services: list[dict[str, Any]] = []
    errors: list[str] = []
    is_cached: bool = False


@tenacity_circuit_breaker(
    service_name="perform_auto_detection",
    max_attempts=2,
    wait_multiplier=1.0,
    wait_max=30.0,
    failure_threshold=3,
    recovery_timeout=60.0,
)
async def perform_auto_detection(
    request: AutoDetectionRequest,
    config: ConfigDep,
) -> AutoDetectionResponse:
    """Perform service auto-detection on demand.

    Function-based auto-detection that can be called from API endpoints.
    Protected by Tenacity-powered circuit breaker with retry logic.
    """
    try:
        # All imports moved to top-level

        start_time = time.time()

        # Override config if request specifies timeout
        detection_config = config.auto_detection
        if request.timeout_seconds:
            detection_config.timeout_seconds = request.timeout_seconds

        # Perform environment detection
        env_detector = EnvironmentDetector(detection_config)
        detected_env = await env_detector.detect()

        # Perform service discovery
        service_discovery = ServiceDiscovery(detection_config)
        discovery_result = await service_discovery.discover_all_services()

        # Filter services if requested
        services = discovery_result.services
        if request.enabled_services:
            services = [
                s for s in services if s.service_type in request.enabled_services
            ]

        detection_time_ms = (time.time() - start_time) * 1000

        # Format services for response
        formatted_services = [
            {
                "service_name": service.service_name,
                "service_type": service.service_type,
                "host": service.host,
                "port": service.port,
                "is_available": service.is_available,
                "connection_string": service.connection_string,
                "version": service.version,
                "supports_pooling": service.supports_pooling,
                "detection_time_ms": service.detection_time_ms,
                "metadata": service.metadata,
            }
            for service in services
        ]

        return AutoDetectionResponse(
            services_found=len(services),
            environment_type=detected_env.environment_type.value,
            detection_time_ms=detection_time_ms,
            services=formatted_services,
            errors=discovery_result.errors,
            is_cached=False,
        )

    except Exception as e:
        logger.exception("Auto-detection failed")
        return AutoDetectionResponse(
            services_found=0,
            environment_type="unknown",
            detection_time_ms=0.0,
            services=[],
            errors=[str(e)],
            is_cached=False,
        )


# Embedding Service Dependencies
class EmbeddingRequest(BaseModel):
    """Pydantic model for embedding generation requests."""

    texts: list[str]
    quality_tier: str | None = None
    provider_name: str | None = None
    max_cost: float | None = None
    speed_priority: bool = False
    auto_select: bool = True
    generate_sparse: bool = False


class EmbeddingResponse(BaseModel):
    """Pydantic model for embedding generation responses."""

    embeddings: list[list[float]]
    provider: str
    model: str
    cost: float
    latency_ms: float
    tokens: int
    reasoning: str
    quality_tier: str
    cache_hit: bool = False
    sparse_embeddings: list[dict[str, Any]] | None = None


@circuit_breaker(
    service_name="embedding_manager",
    failure_threshold=3,
    recovery_timeout=30.0,
    enable_adaptive_timeout=True,
)
async def get_embedding_manager(
    client_manager: ClientManagerDep,
) -> Any:
    """Get initialized EmbeddingManager service.

    Replaces EmbeddingManager.initialize() pattern with dependency injection.
    Protected by circuit breaker for external embedding API failures.
    """
    return await client_manager.get_embedding_manager()


EmbeddingManagerDep = Annotated[Any, Depends(get_embedding_manager)]


@tenacity_circuit_breaker(
    service_name="generate_embeddings",
    max_attempts=3,
    wait_multiplier=1.0,
    wait_max=10.0,
    failure_threshold=3,
    recovery_timeout=30.0,
)
async def generate_embeddings(
    request: EmbeddingRequest,
    embedding_manager: EmbeddingManagerDep,
) -> EmbeddingResponse:
    """Generate embeddings with smart provider selection.

    Function-based replacement for EmbeddingManager.generate_embeddings().
    Provides clean interface with Pydantic validation.
    Protected by Tenacity-powered circuit breaker with exponential backoff.
    """
    try:
        # QualityTier imported at top-level

        # Convert string to enum if provided
        quality_tier = None
        if request.quality_tier:
            quality_tier = QualityTier(request.quality_tier)

        result = await embedding_manager.generate_embeddings(
            texts=request.texts,
            quality_tier=quality_tier,
            provider_name=request.provider_name,
            max_cost=request.max_cost,
            speed_priority=request.speed_priority,
            auto_select=request.auto_select,
            generate_sparse=request.generate_sparse,
        )

        return EmbeddingResponse(**result)

    except Exception as e:
        logger.exception("Embedding generation failed")
        msg = f"Failed to generate embeddings: {e}"
        raise EmbeddingServiceError(msg) from e


# Cache Service Dependencies
class CacheRequest(BaseModel):
    """Pydantic model for cache operations."""

    key: str
    value: Any | None = None
    cache_type: str = "crawl"
    ttl: int | None = None


@circuit_breaker(
    service_name="cache_manager",
    failure_threshold=2,
    recovery_timeout=10.0,
    enable_adaptive_timeout=True,
)
async def get_cache_manager(
    client_manager: ClientManagerDep,
) -> Any:
    """Get initialized CacheManager service.

    Replaces CacheManager.initialize() pattern with dependency injection.
    Protected by circuit breaker for Redis connection failures.
    """
    return await client_manager.get_cache_manager()


CacheManagerDep = Annotated[Any, Depends(get_cache_manager)]


async def cache_get(
    key: str,
    cache_type: str = "crawl",
    cache_manager: CacheManagerDep = None,
) -> Any:
    """Get value from cache with L1 -> L2 fallback.

    Function-based replacement for CacheManager.get().
    """
    try:
        # CacheType imported at top-level

        cache_type_enum = CacheType(cache_type)
        return await cache_manager.get(key, cache_type_enum)
    except Exception:
        logger.exception("Cache get failed for key %s", key)
        return None


async def cache_set(
    key: str,
    value: Any,
    cache_type: str = "crawl",
    ttl: int | None = None,
    cache_manager: CacheManagerDep = None,
) -> bool:
    """Set value in both cache layers.

    Function-based replacement for CacheManager.set().
    """
    try:
        # CacheType imported at top-level

        cache_type_enum = CacheType(cache_type)
        return await cache_manager.set(key, value, cache_type_enum, ttl)
    except Exception:
        logger.exception("Cache set failed for key %s", key)
        return False


async def cache_delete(
    key: str,
    cache_type: str = "crawl",
    cache_manager: CacheManagerDep = None,
) -> bool:
    """Delete value from both cache layers.

    Function-based replacement for CacheManager.delete().
    """
    try:
        # CacheType imported at top-level

        cache_type_enum = CacheType(cache_type)
        return await cache_manager.delete(key, cache_type_enum)
    except Exception:
        logger.exception("Cache delete failed for key %s", key)
        return False


# Crawl Service Dependencies
class CrawlRequest(BaseModel):
    """Pydantic model for crawling requests."""

    url: str
    preferred_provider: str | None = None
    max_pages: int = 50
    include_subdomains: bool = False


class CrawlResponse(BaseModel):
    """Pydantic model for crawling responses."""

    success: bool
    content: str = ""
    url: str
    title: str = ""
    metadata: dict[str, Any] = {}
    tier_used: str = "none"
    automation_time_ms: float = 0
    quality_score: float = 0.0
    error: str | None = None
    fallback_attempted: bool = False
    failed_tiers: list[str] = []


@circuit_breaker(
    service_name="crawl_manager",
    failure_threshold=5,
    recovery_timeout=60.0,
    enable_adaptive_timeout=True,
)
async def get_crawl_manager(
    client_manager: ClientManagerDep,
) -> Any:
    """Get initialized CrawlManager service.

    Replaces CrawlManager.initialize() pattern with dependency injection.
    Protected by circuit breaker for external crawling API failures.
    """
    return await client_manager.get_crawl_manager()


CrawlManagerDep = Annotated[Any, Depends(get_crawl_manager)]


@tenacity_circuit_breaker(
    service_name="scrape_url",
    max_attempts=3,
    wait_multiplier=2.0,
    wait_max=30.0,
    failure_threshold=5,
    recovery_timeout=60.0,
)
async def scrape_url(
    request: CrawlRequest,
    crawl_manager: CrawlManagerDep,
) -> CrawlResponse:
    """Scrape URL with intelligent 5-tier AutomationRouter selection.

    Function-based replacement for CrawlManager.scrape_url().
    Protected by Tenacity-powered circuit breaker with exponential backoff.
    """
    try:
        result = await crawl_manager.scrape_url(
            url=request.url,
            preferred_provider=request.preferred_provider,
        )
        return CrawlResponse(**result)
    except Exception as e:
        logger.exception("URL scraping failed for %s", request.url)
        msg = f"Failed to scrape URL: {e}"
        raise CrawlServiceError(msg) from e


async def crawl_site(
    request: CrawlRequest,
    crawl_manager: CrawlManagerDep,
) -> dict[str, Any]:
    """Crawl entire website from starting URL.

    Function-based replacement for CrawlManager.crawl_site().
    """
    try:
        result = await crawl_manager.crawl_site(
            url=request.url,
            max_pages=request.max_pages,
            preferred_provider=request.preferred_provider,
        )
    except Exception as e:
        logger.exception("Site crawling failed for %s", request.url)
        msg = f"Failed to crawl site: {e}"
        raise CrawlServiceError(msg) from e
    else:
        return result


# Task Queue Service Dependencies
class TaskRequest(BaseModel):
    """Pydantic model for task queue requests."""

    task_name: str
    args: list[Any] = []
    kwargs: dict[str, Any] = {}
    delay: int | None = None
    queue_name: str | None = None


async def get_task_queue_manager(
    client_manager: ClientManagerDep,
) -> Any:
    """Get initialized TaskQueueManager service.

    Replaces TaskQueueManager.initialize() pattern with dependency injection.
    """
    return await client_manager.get_task_queue_manager()


TaskQueueManagerDep = Annotated[Any, Depends(get_task_queue_manager)]


async def enqueue_task(
    request: TaskRequest,
    task_manager: TaskQueueManagerDep,
) -> str | None:
    """Enqueue a task for execution.

    Function-based replacement for TaskQueueManager.enqueue().
    """
    try:
        job_id = await task_manager.enqueue(
            request.task_name,
            *request.args,
            _delay=request.delay,
            _queue_name=request.queue_name,
            **request.kwargs,
        )
    except Exception as e:
        logger.exception("Task enqueue failed for %s", request.task_name)
        msg = f"Failed to enqueue task: {e}"
        raise TaskQueueServiceError(msg) from e
    else:
        return job_id


async def get_task_status(
    job_id: str,
    task_manager: TaskQueueManagerDep,
) -> dict[str, Any]:
    """Get status of a task.

    Function-based replacement for TaskQueueManager.get_job_status().
    """
    try:
        status = await task_manager.get_job_status(job_id)
    except Exception as e:
        logger.exception("Task status check failed for %s", job_id)
        return {"status": "error", "message": str(e)}
    else:
        return status


# Database Dependencies
async def get_database_manager(
    client_manager: ClientManagerDep,
) -> Any:
    """Get initialized DatabaseManager service.

    Replaces DatabaseManager.initialize() pattern with dependency injection.
    """
    return await client_manager.get_database_manager()


DatabaseManagerDep = Annotated[Any, Depends(get_database_manager)]


async def get_database_session(
    db_manager: DatabaseManagerDep,
) -> AsyncGenerator[Any]:
    """Get database session with automatic cleanup.

    Function-based replacement for DatabaseManager session management.
    Uses yield for automatic resource cleanup.
    """
    async with db_manager.get_session() as session:
        yield session


DatabaseSessionDep = Annotated[Any, Depends(get_database_session)]


# Vector Database Dependencies
@circuit_breaker(
    service_name="qdrant_service",
    failure_threshold=3,
    recovery_timeout=15.0,
    enable_adaptive_timeout=True,
)
async def get_qdrant_service(
    client_manager: ClientManagerDep,
) -> Any:
    """Get initialized QdrantService.

    Replaces QdrantService.initialize() pattern with dependency injection.
    Protected by circuit breaker for Qdrant database failures.
    """
    return await client_manager.get_qdrant_service()


QdrantServiceDep = Annotated[Any, Depends(get_qdrant_service)]


# HyDE Engine Dependencies
async def get_hyde_engine(
    client_manager: ClientManagerDep,
) -> Any:
    """Get initialized HyDEEngine service.

    Replaces HyDEEngine.initialize() pattern with dependency injection.
    """
    return await client_manager.get_hyde_engine()


HyDEEngineDep = Annotated[Any, Depends(get_hyde_engine)]


# Content Intelligence Dependencies
async def get_content_intelligence_service(
    client_manager: ClientManagerDep,
) -> Any:
    """Get initialized ContentIntelligenceService.

    Replaces ContentIntelligenceService.initialize() pattern with dependency injection.
    """
    return await client_manager.get_content_intelligence_service()


ContentIntelligenceServiceDep = Annotated[
    Any, Depends(get_content_intelligence_service)
]


# RAG Service Dependencies
class RAGRequest(BaseModel):
    """Pydantic model for RAG answer generation requests."""

    query: str
    search_results: list[dict[str, Any]]
    max_tokens: int | None = None
    temperature: float | None = None
    include_sources: bool = True
    require_high_confidence: bool = False
    max_context_results: int | None = None
    preferred_source_types: list[str] | None = None
    exclude_source_ids: list[str] | None = None


class RAGResponse(BaseModel):
    """Pydantic model for RAG answer generation responses."""

    answer: str
    confidence_score: float
    sources_used: int
    generation_time_ms: float
    sources: list[dict[str, Any]] | None = None
    metrics: dict[str, Any] | None = None
    follow_up_questions: list[str] | None = None
    cached: bool = False
    reasoning_trace: list[str] | None = None


@circuit_breaker(
    service_name="rag_generator",
    failure_threshold=3,
    recovery_timeout=30.0,
    enable_adaptive_timeout=True,
)
async def get_rag_generator(
    config: ConfigDep,
    client_manager: ClientManagerDep,
) -> Any:
    """Get initialized RAGGenerator service.

    Replaces RAGGenerator.initialize() pattern with dependency injection.
    Protected by circuit breaker for LLM API failures.
    """
    # RAGGenerator imported at top-level

    generator = RAGGenerator(config.rag, client_manager)
    await generator.initialize()
    return generator


RAGGeneratorDep = Annotated[Any, Depends(get_rag_generator)]


@tenacity_circuit_breaker(
    service_name="generate_rag_answer",
    max_attempts=3,
    wait_multiplier=2.0,
    wait_max=30.0,
    failure_threshold=3,
    recovery_timeout=30.0,
)
async def generate_rag_answer(
    request: RAGRequest,
    rag_generator: RAGGeneratorDep,
) -> RAGResponse:
    """Generate contextual answer from search results using RAG.

    Function-based replacement for RAGGenerator.generate_answer().
    Provides clean interface with Pydantic validation.
    Protected by Tenacity-powered circuit breaker with exponential backoff.
    """
    try:
        # InternalRAGRequest imported at top-level

        # Convert external request to internal request
        internal_request = InternalRAGRequest(
            query=request.query,
            search_results=request.search_results,
            max_tokens=request.max_tokens,
            temperature=request.temperature,
            include_sources=request.include_sources,
            require_high_confidence=request.require_high_confidence,
            max_context_results=request.max_context_results,
            preferred_source_types=request.preferred_source_types,
            exclude_source_ids=request.exclude_source_ids,
        )

        result = await rag_generator.generate_answer(internal_request)

        # Format sources for response
        sources = None
        if request.include_sources and result.sources:
            sources = [
                {
                    "source_id": source.source_id,
                    "title": source.title,
                    "url": source.url,
                    "relevance_score": source.relevance_score,
                    "excerpt": source.excerpt,
                    "position_in_context": source.position_in_context,
                }
                for source in result.sources
            ]

        # Format metrics
        metrics = None
        if result.metrics:
            metrics = {
                "confidence_score": result.metrics.confidence_score,
                "context_utilization": result.metrics.context_utilization,
                "source_diversity": result.metrics.source_diversity,
                "answer_length": result.metrics.answer_length,
                "tokens_used": result.metrics.tokens_used,
                "cost_estimate": result.metrics.cost_estimate,
            }

        return RAGResponse(
            answer=result.answer,
            confidence_score=result.confidence_score,
            sources_used=len(result.sources),
            generation_time_ms=result.generation_time_ms,
            sources=sources,
            metrics=metrics,
            follow_up_questions=result.follow_up_questions,
            cached=result.cached,
            reasoning_trace=result.reasoning_trace,
        )

    except Exception as e:
        logger.exception("RAG answer generation failed")
        msg = f"Failed to generate RAG answer: {e}"
        raise EmbeddingServiceError(msg) from e


async def get_rag_metrics(
    rag_generator: RAGGeneratorDep,
) -> dict[str, Any]:
    """Get RAG service performance metrics.

    Function-based replacement for RAGGenerator.get_metrics().
    """
    try:
        metrics = rag_generator.get_metrics()
    except Exception as e:
        logger.exception("Failed to get RAG metrics")
        return {"error": str(e)}
    else:
        return metrics


async def clear_rag_cache(
    rag_generator: RAGGeneratorDep,
) -> dict[str, str]:
    """Clear RAG answer cache.

    Function-based replacement for RAGGenerator.clear_cache().
    """
    try:
        rag_generator.clear_cache()
    except Exception as e:
        logger.exception("Failed to clear RAG cache")
        return {"status": "error", "message": str(e)}
    else:
        return {
            "status": "success",
            "message": "RAG answer cache cleared successfully",
        }


# Browser Automation Dependencies
async def get_browser_automation_router(
    client_manager: ClientManagerDep,
) -> Any:
    """Get initialized BrowserAutomationRouter service.

    Replaces BrowserAutomationRouter.initialize() pattern with dependency injection.
    """
    return await client_manager.get_browser_automation_router()


BrowserAutomationRouterDep = Annotated[Any, Depends(get_browser_automation_router)]


# Project Storage Dependencies
async def get_project_storage(
    client_manager: ClientManagerDep,
) -> Any:
    """Get initialized ProjectStorage service.

    Replaces ProjectStorage.initialize() pattern with dependency injection.
    """
    return await client_manager.get_project_storage()


ProjectStorageDep = Annotated[Any, Depends(get_project_storage)]


# Circuit Breaker Monitoring Functions
async def get_circuit_breaker_status() -> dict[str, Any]:
    """Get status of all circuit breakers.

    Provides real-time monitoring of circuit breaker states, metrics,
    and health across all protected services.
    """
    try:
        all_status = CircuitBreakerRegistry.get_all_status()

        # Calculate aggregate metrics
        total_circuits = len(all_status)
        open_circuits = sum(
            1 for status in all_status.values() if status["state"] == "open"
        )
        half_open_circuits = sum(
            1 for status in all_status.values() if status["state"] == "half_open"
        )

        # datetime imported at top-level

        return {
            "timestamp": datetime.now(tz=UTC).isoformat(),
            "summary": {
                "total_circuits": total_circuits,
                "open_circuits": open_circuits,
                "half_open_circuits": half_open_circuits,
                "closed_circuits": total_circuits - open_circuits - half_open_circuits,
                "health_percentage": (
                    (total_circuits - open_circuits) / total_circuits * 100
                )
                if total_circuits > 0
                else 100.0,
            },
            "circuits": all_status,
        }
    except Exception as e:
        logger.exception("Circuit breaker status check failed")
        return {
            "error": str(e),
            "summary": {
                "total_circuits": 0,
                "open_circuits": 0,
                "half_open_circuits": 0,
                "closed_circuits": 0,
                "health_percentage": 0.0,
            },
            "circuits": {},
        }


async def reset_circuit_breaker(service_name: str) -> dict[str, Any]:
    """Reset a specific circuit breaker.

    Args:
        service_name: Name of the service circuit breaker to reset

    Returns:
        Reset operation result

    """
    try:
        breaker = CircuitBreakerRegistry.get(service_name)
        if breaker is None:
            return {
                "success": False,
                "error": f"Circuit breaker not found for service: {service_name}",
                "available_services": CircuitBreakerRegistry.get_services(),
            }

        breaker.reset()
        return {
            "success": True,
            "message": f"Circuit breaker for {service_name} has been reset",
            "new_status": breaker.get_status(),
        }
    except Exception as e:
        logger.exception("Failed to reset circuit breaker for %s", service_name)
        return {
            "success": False,
            "error": str(e),
        }


async def reset_all_circuit_breakers() -> dict[str, Any]:
    """Reset all circuit breakers.

    Returns:
        Reset operation results for all circuits

    """
    try:
        services = CircuitBreakerRegistry.get_services()
        results = {}

        for service_name in services:
            result = await reset_circuit_breaker(service_name)
            results[service_name] = result

        successful_resets = sum(1 for result in results.values() if result["success"])

        return {
            "success": True,
            "summary": {
                "total_services": len(services),
                "successful_resets": successful_resets,
                "failed_resets": len(services) - successful_resets,
            },
            "results": results,
        }
    except Exception as e:
        logger.exception("Failed to reset all circuit breakers")
        return {
            "success": False,
            "error": str(e),
        }


# Utility Functions for Service Health
async def get_service_health() -> dict[str, Any]:
    """Get health status of all services.

    Function-based replacement for various health check methods.
    Now includes circuit breaker health information.
    """
    try:
        client_manager = get_client_manager()
        health_status = await client_manager.get_health_status()

        # Add circuit breaker status
        circuit_status = await get_circuit_breaker_status()

        # datetime imported at top-level

        return {
            "status": "healthy",
            "services": health_status,
            "circuit_breakers": circuit_status,
            "timestamp": datetime.now(tz=UTC).isoformat(),
        }
    except Exception as e:
        logger.exception("Health check failed")
        return {
            "status": "unhealthy",
            "error": str(e),
            "services": {},
            "circuit_breakers": {},
        }


async def get_auto_detected_service_health(
    health_checker: AutoDetectionHealthDep = None,
) -> dict[str, Any]:
    """Get health status of auto-detected services.

    Function-based health monitoring for auto-detected services
    with detailed metrics and uptime tracking.
    """
    try:
        if health_checker is None:
            return {
                "status": "no_auto_detection",
                "message": "Auto-detection not configured or no services detected",
                "services": {},
            }

        # Get comprehensive health summary
        health_summary = await health_checker.check_all_services()

        # Get health trends
        trends = health_checker.get_health_trends()

        # datetime imported at top-level

        return {
            "status": "healthy"
            if health_summary.overall_health_score >= 0.8
            else "degraded",
            "summary": {
                "total_services": health_summary.total_services,
                "healthy_services": health_summary.healthy_services,
                "unhealthy_services": health_summary.unhealthy_services,
                "overall_health_score": health_summary.overall_health_score,
                "average_response_time_ms": health_summary.average_response_time_ms,
            },
            "services": {
                result.service_name: {
                    "is_healthy": result.is_healthy,
                    "response_time_ms": result.response_time_ms,
                    "status_code": result.status_code,
                    "error_message": result.error_message,
                    "metadata": result.metadata,
                    "uptime_1h": trends.get(result.service_name, {}).get(
                        "uptime_1h", 0.0
                    ),
                    "uptime_24h": trends.get(result.service_name, {}).get(
                        "uptime_24h", 0.0
                    ),
                }
                for result in health_summary.service_results
            },
            "trends": trends,
            "timestamp": datetime.now(tz=UTC).isoformat(),
        }

    except Exception as e:
        logger.exception("Auto-detected service health check failed")
        return {
            "status": "error",
            "error": str(e),
            "services": {},
            "trends": {},
        }


async def get_auto_detection_pool_metrics(
    pool_manager: AutoDetectionPoolsDep = None,
) -> dict[str, Any]:
    """Get metrics for auto-detected service connection pools.

    Function-based pool metrics collection for monitoring
    connection pool performance and utilization.
    """
    try:
        if pool_manager is None:
            return {
                "status": "no_pools",
                "message": "Connection pools not initialized",
                "pools": {},
            }

        # Get comprehensive pool statistics
        pool_stats = pool_manager.get_pool_stats()

        # Get individual pool health metrics
        all_pool_health = pool_manager.get_all_pool_health()

        # datetime imported at top-level

        return {
            "status": "active",
            "summary": {
                "total_pools": pool_stats["total_pools"],
                "healthy_pools": pool_stats["healthy_pools"],
                "pool_types": list(pool_stats["pools"].keys()),
            },
            "pools": {
                pool_name: {
                    **pool_info,
                    "health_metrics": all_pool_health.get(pool_name, {}).model_dump()
                    if all_pool_health.get(pool_name)
                    else None,
                }
                for pool_name, pool_info in pool_stats["pools"].items()
            },
            "timestamp": datetime.now(tz=UTC).isoformat(),
        }

    except Exception as e:
        logger.exception("Auto-detection pool metrics failed")
        return {
            "status": "error",
            "error": str(e),
            "pools": {},
        }


async def get_auto_detection_summary(
    auto_detected: AutoDetectedServicesDep = None,
    health_checker: AutoDetectionHealthDep = None,
    pool_manager: AutoDetectionPoolsDep = None,
) -> dict[str, Any]:
    """Get comprehensive auto-detection summary with all metrics.

    Provides complete overview of auto-detected services, their health,
    connection pools, and performance metrics.
    """
    try:
        # datetime imported at top-level

        summary = {
            "timestamp": datetime.now(tz=UTC).isoformat(),
            "auto_detection": {},
            "service_health": {},
            "connection_pools": {},
            "overall_status": "unknown",
        }

        # Get auto-detection information
        if auto_detected:
            summary["auto_detection"] = {
                "environment": {
                    "type": auto_detected.environment.environment_type.value,
                    "is_containerized": auto_detected.environment.is_containerized,
                    "is_kubernetes": auto_detected.environment.is_kubernetes,
                    "cloud_provider": auto_detected.environment.cloud_provider,
                    "region": auto_detected.environment.region,
                    "detection_confidence": auto_detected.environment.detection_confidence,
                },
                "services": {
                    "total_discovered": len(auto_detected.services),
                    "services_by_type": {
                        service.service_type: {
                            "host": service.host,
                            "port": service.port,
                            "is_available": service.is_available,
                            "version": service.version,
                            "supports_pooling": service.supports_pooling,
                        }
                        for service in auto_detected.services
                    },
                },
                "detection_performance": {
                    "total_time_ms": auto_detected.total_detection_time_ms,
                    "started_at": auto_detected.detection_started_at,
                    "completed_at": auto_detected.detection_completed_at,
                },
                "errors": auto_detected.errors,
            }

        # Get service health
        summary["service_health"] = await get_auto_detected_service_health(
            health_checker
        )

        # Get connection pool metrics
        summary["connection_pools"] = await get_auto_detection_pool_metrics(
            pool_manager
        )

        # Determine overall status
        health_status = summary["service_health"].get("status", "unknown")
        pool_status = summary["connection_pools"].get("status", "unknown")

        if health_status == "healthy" and pool_status in ["active", "no_pools"]:
            summary["overall_status"] = "healthy"
        elif health_status == "degraded" or pool_status == "error":
            summary["overall_status"] = "degraded"
        elif health_status in ["no_auto_detection", "error"]:
            summary["overall_status"] = "unavailable"
        else:
            summary["overall_status"] = "unknown"

    except Exception as e:
        logger.exception("Auto-detection summary failed")
        return {
            "timestamp": datetime.now(tz=UTC).isoformat(),
            "overall_status": "error",
            "error": str(e),
            "auto_detection": {},
            "service_health": {},
            "connection_pools": {},
        }
    else:
        return summary


# Service Performance Metrics
async def get_service_metrics() -> dict[str, Any]:
    """Get performance metrics for all services.

    Function-based replacement for various metrics collection methods.
    """
    try:
        client_manager = get_client_manager()

        # Collect metrics from various services
        metrics = {
            "embedding_service": {},
            "cache_service": {},
            "crawl_service": {},
            "task_queue": {},
        }

        # Get cache metrics if available
        try:
            cache_manager = await client_manager.get_cache_manager()
            cache_stats = await cache_manager.get_performance_stats()
            metrics["cache_service"] = cache_stats
        except (ConnectionError, TimeoutError, ValueError) as e:
            logger.debug("Cache metrics unavailable", exc_info=e)

        # Get crawl metrics if available
        try:
            crawl_manager = await client_manager.get_crawl_manager()
            crawl_metrics = crawl_manager.get_tier_metrics()
            metrics["crawl_service"] = crawl_metrics
        except (ConnectionError, TimeoutError, ValueError) as e:
            logger.debug("Crawl metrics unavailable", exc_info=e)

    except Exception as e:
        logger.exception("Metrics collection failed")
        return {"error": str(e)}
    else:
        return metrics


# Cleanup Function
async def cleanup_services() -> None:
    """Cleanup all services and release resources.

    Function-based replacement for various cleanup methods.
    """
    try:
        client_manager = get_client_manager()
        await client_manager.cleanup()
        logger.info("All services cleaned up successfully")
    except Exception:
        logger.exception("Service cleanup failed")
        raise


# Legacy Manager Class Replacement Dependencies
#
# These function-based dependencies replace the 4 remaining Manager classes
# (EmbeddingManager, DatabaseManager, CrawlingManager, MonitoringManager)
# to complete the service layer flattening migration.


# Direct Database Operations (replacing DatabaseManager)
@circuit_breaker(
    service_name="database_operations",
    failure_threshold=3,
    recovery_timeout=15.0,
    enable_adaptive_timeout=True,
)
async def get_qdrant_collections(
    qdrant_service: QdrantServiceDep,
) -> list[str]:
    """Get list of Qdrant collections.

    Function-based replacement for DatabaseManager.get_collections().
    Protected by circuit breaker for Qdrant database failures.
    """
    try:
        collections = await qdrant_service.get_collections()
        return [col.name for col in collections.collections]
    except Exception as e:
        logger.exception("Failed to get Qdrant collections")
        msg = f"Failed to get collections: {e}"
        raise EmbeddingServiceError(msg) from e


async def store_qdrant_embeddings(
    collection_name: str,
    points: list[dict[str, Any]],
    qdrant_service: QdrantServiceDep,
) -> bool:
    """Store embeddings in Qdrant collection.

    Function-based replacement for DatabaseManager.store_embeddings().
    """
    try:
        await qdrant_service.upsert_points(collection_name, points)
    except Exception as e:
        logger.exception("Failed to store embeddings in %s", collection_name)
        msg = f"Failed to store embeddings: {e}"
        raise EmbeddingServiceError(msg) from e
    else:
        return True


async def search_qdrant_similar(
    collection_name: str,
    query_vector: list[float],
    limit: int = 10,
    filter_conditions: dict[str, Any] | None = None,
    qdrant_service: QdrantServiceDep = None,
) -> list[dict[str, Any]]:
    """Search for similar vectors in Qdrant.

    Function-based replacement for DatabaseManager.search_similar().
    """
    try:
        return await qdrant_service.search(
            collection_name=collection_name,
            query_vector=query_vector,
            limit=limit,
            filter_conditions=filter_conditions,
        )
    except Exception as e:
        logger.exception("Failed to search vectors in %s", collection_name)
        msg = f"Failed to search vectors: {e}"
        raise EmbeddingServiceError(msg) from e


# Direct Cache Operations (extending existing cache dependencies)
async def redis_ping(
    redis_client: AutoDetectedRedisDep = None,
) -> bool:
    """Check Redis connectivity.

    Function-based replacement for DatabaseManager.redis_ping().
    """
    if not redis_client:
        return False

    try:
        await redis_client.ping()
    except (ConnectionError, TimeoutError) as e:
        logger.warning("Redis ping failed: %s", e)
        return False
    else:
        return True


async def redis_set_value(
    key: str,
    value: str,
    ex: int | None = None,
    redis_client: AutoDetectedRedisDep = None,
) -> bool:
    """Set value in Redis.

    Function-based replacement for DatabaseManager.redis_set().
    """
    if not redis_client:
        return False

    try:
        await redis_client.set(key, value, ex=ex)
    except (ConnectionError, TimeoutError) as e:
        logger.warning("Redis set failed for %s: %s", key, e)
        return False
    else:
        return True


async def redis_get_value(
    key: str,
    redis_client: AutoDetectedRedisDep = None,
) -> str | None:
    """Get value from Redis.

    Function-based replacement for DatabaseManager.redis_get().
    """
    if not redis_client:
        return None

    try:
        return await redis_client.get(key)
    except (ConnectionError, TimeoutError) as e:
        logger.warning("Redis get failed for %s: %s", key, e)
        return None


# Direct Crawling Operations (extending existing crawl dependencies)
class BulkCrawlRequest(BaseModel):
    """Pydantic model for bulk crawling requests."""

    urls: list[str]
    preferred_provider: str | None = None
    max_concurrent: int = 5


async def bulk_scrape_urls(
    request: BulkCrawlRequest,
    crawl_manager: CrawlManagerDep,
) -> list[dict[str, Any]]:
    """Scrape multiple URLs concurrently.

    Function-based replacement for CrawlingManager.bulk_scrape().
    """
    try:
        # Use the core manager's bulk functionality if available
        if hasattr(crawl_manager, "bulk_scrape"):
            results = await crawl_manager.bulk_scrape(
                urls=request.urls,
                preferred_provider=request.preferred_provider,
                max_concurrent=request.max_concurrent,
            )
        else:
            # Fallback to individual scraping
            import asyncio

            semaphore = asyncio.Semaphore(request.max_concurrent)

            async def scrape_with_semaphore(url: str) -> dict[str, Any]:
                async with semaphore:
                    return await crawl_manager.scrape_url(
                        url, request.preferred_provider
                    )

            tasks = [scrape_with_semaphore(url) for url in request.urls]
            results = await asyncio.gather(*tasks, return_exceptions=True)

            # Convert exceptions to error results
            processed_results = []
            for i, result in enumerate(results):
                if isinstance(result, Exception):
                    processed_results.append(
                        {
                            "success": False,
                            "error": f"Scraping failed: {result}",
                            "url": request.urls[i],
                            "content": "",
                            "metadata": {},
                        }
                    )
                else:
                    processed_results.append(result)

            results = processed_results

    except Exception as e:
        logger.exception("Bulk scraping failed")
        msg = f"Failed to scrape URLs: {e}"
        raise CrawlServiceError(msg) from e
    else:
        return results


async def get_crawl_recommended_tool(
    url: str,
    crawl_manager: CrawlManagerDep,
) -> str:
    """Get recommended tool for a URL based on performance metrics.

    Function-based replacement for CrawlingManager.get_recommended_tool().
    """
    try:
        return await crawl_manager.get_recommended_tool(url)
    except (ConnectionError, TimeoutError, ValueError) as e:
        logger.warning("Tool recommendation failed for %s: %s", url, e)
        return "crawl4ai"  # Default fallback


async def map_website_urls(
    url: str,
    include_subdomains: bool = False,
    crawl_manager: CrawlManagerDep = None,
) -> dict[str, Any]:
    """Map a website to get list of URLs.

    Function-based replacement for CrawlingManager.map_url().
    """
    try:
        return await crawl_manager.map_url(url, include_subdomains)
    except (ConnectionError, TimeoutError, ValueError) as e:
        logger.warning("URL mapping failed for %s: %s", url, e)
        return {
            "success": False,
            "error": f"URL mapping failed: {e}",
            "urls": [],
            "total": 0,
        }


async def get_crawl_tier_metrics(
    crawl_manager: CrawlManagerDep,
) -> dict[str, dict]:
    """Get performance metrics for all crawling tiers.

    Function-based replacement for CrawlingManager.get_tier_metrics().
    """
    try:
        return crawl_manager.get_tier_metrics()
    except (ConnectionError, TimeoutError, ValueError) as e:
        logger.warning("Failed to get tier metrics: %s", e)
        return {}


# Direct Monitoring Operations (replacing MonitoringManager)
class HealthCheckRequest(BaseModel):
    """Pydantic model for health check registration."""

    service_name: str
    check_interval: int = 30


class MetricRequest(BaseModel):
    """Pydantic model for metric recording."""

    metric_name: str
    value: float
    labels: dict[str, str] | None = None


# Simple health check tracking without complex Manager state
_health_checks: dict[str, dict[str, Any]] = {}


async def register_health_check_function(
    request: HealthCheckRequest,
    check_function: callable,
) -> dict[str, str]:
    """Register a health check for a service.

    Function-based replacement for MonitoringManager.register_health_check().
    """
    try:
        _health_checks[request.service_name] = {
            "check_function": check_function,
            "check_interval": request.check_interval,
            "last_check": time.time(),
            "consecutive_failures": 0,
            "last_error": None,
            "state": "healthy",
        }
        logger.info("Registered health check for %s", request.service_name)
    except Exception as e:
        logger.exception("Failed to register health check for %s", request.service_name)
        return {
            "status": "error",
            "message": str(e),
        }
    else:
        return {
            "status": "success",
            "message": f"Health check registered for {request.service_name}",
        }


async def check_service_health_function(service_name: str) -> bool:
    """Check health of a specific service.

    Function-based replacement for MonitoringManager.check_service_health().
    """
    if service_name not in _health_checks:
        logger.warning("No health check registered for %s", service_name)
        return False

    health = _health_checks[service_name]

    try:
        if health.get("check_function"):
            is_healthy = await health["check_function"]()

            health["last_check"] = time.time()
            if is_healthy:
                health["state"] = "healthy"
                health["consecutive_failures"] = 0
                health["last_error"] = None
            else:
                health["consecutive_failures"] = (
                    health.get("consecutive_failures", 0) + 1
                )
                health["state"] = (
                    "degraded" if health["consecutive_failures"] < 3 else "failed"
                )
                health["last_error"] = "Health check returned false"

            return is_healthy
    except Exception as e:
        logger.exception("Health check failed for %s: %s", service_name, e)
        health["last_check"] = time.time()
        health["last_error"] = str(e)
        health["consecutive_failures"] = health.get("consecutive_failures", 0) + 1
        health["state"] = "failed"
        return False

    return False


async def get_all_health_status() -> dict[str, dict[str, Any]]:
    """Get health status of all monitored services.

    Function-based replacement for MonitoringManager.get_health_status().
    """
    status = {}

    for service_name, health in _health_checks.items():
        status[service_name] = {
            "state": health.get("state", "unknown"),
            "last_check": health.get("last_check", 0),
            "last_error": health.get("last_error"),
            "consecutive_failures": health.get("consecutive_failures", 0),
            "is_healthy": health.get("state") == "healthy",
        }

    return status


async def get_overall_health_summary() -> dict[str, Any]:
    """Get overall system health summary.

    Function-based replacement for MonitoringManager.get_overall_health().
    """
    health_status = await get_all_health_status()

    total_services = len(health_status)
    healthy_services = sum(
        1 for status in health_status.values() if status["is_healthy"]
    )
    failed_services = sum(
        1 for status in health_status.values() if status["state"] == "failed"
    )

    overall_healthy = failed_services == 0 and healthy_services == total_services

    return {
        "overall_healthy": overall_healthy,
        "total_services": total_services,
        "healthy_services": healthy_services,
        "failed_services": failed_services,
        "health_percentage": (healthy_services / max(total_services, 1)) * 100,
        "services": health_status,
    }


# Performance tracking without complex Manager state
async def track_operation_performance(
    operation_name: str,
    operation_func: callable,
    *args,
    **kwargs,
) -> Any:
    """Track performance of an operation.

    Function-based replacement for MonitoringManager.track_performance().
    """
    start_time = time.time()

    try:
        result = await operation_func(*args, **kwargs)
    except Exception as e:
        # Record failure metrics
        duration_ms = (time.time() - start_time) * 1000
        logger.exception(
            "Operation %s failed in %.2fms: %s", operation_name, duration_ms, e
        )
        raise
    else:
        # Record success metrics (could integrate with metrics system)
        duration_ms = (time.time() - start_time) * 1000
        logger.debug("Operation %s completed in %.2fms", operation_name, duration_ms)
        return result


# Direct Embedding Operations (extending existing embedding dependencies)
class RerankerRequest(BaseModel):
    """Pydantic model for reranking requests."""

    query: str
    results: list[dict[str, Any]]


async def rerank_search_results(
    request: RerankerRequest,
    embedding_manager: EmbeddingManagerDep,
) -> list[dict[str, Any]]:
    """Rerank search results using BGE reranker.

    Function-based replacement for EmbeddingManager.rerank_results().
    """
    try:
        return await embedding_manager.rerank_results(request.query, request.results)
    except Exception as e:
        logger.exception("Result reranking failed: %s", e)
        # Return original results on failure
        return request.results


async def estimate_embedding_cost(
    texts: list[str],
    provider_name: str | None = None,
    embedding_manager: EmbeddingManagerDep = None,
) -> dict[str, dict[str, float]]:
    """Estimate embedding generation cost.

    Function-based replacement for EmbeddingManager.estimate_cost().
    """
    try:
        return embedding_manager.estimate_cost(texts, provider_name)
    except Exception as e:
        logger.exception("Cost estimation failed")
        return {"error": {"message": str(e), "cost": 0.0}}


async def get_embedding_provider_info(
    embedding_manager: EmbeddingManagerDep,
) -> dict[str, dict[str, Any]]:
    """Get information about available embedding providers.

    Function-based replacement for EmbeddingManager.get_provider_info().
    """
    try:
        return embedding_manager.get_provider_info()
    except Exception as e:
        logger.exception("Provider info retrieval failed")
        return {"error": {"message": str(e)}}


async def get_optimal_embedding_provider(
    text_length: int,
    quality_required: bool = False,
    budget_limit: float | None = None,
    embedding_manager: EmbeddingManagerDep = None,
) -> str:
    """Select optimal provider based on constraints.

    Function-based replacement for EmbeddingManager.get_optimal_provider().
    """
    try:
        return await embedding_manager.get_optimal_provider(
            text_length, quality_required, budget_limit
        )
    except Exception as e:
        logger.exception("Optimal provider selection failed")
        # Return reasonable default
        return "fastembed" if text_length > 10000 else "openai"


class TextAnalysisRequest(BaseModel):
    """Pydantic model for text analysis requests."""

    texts: list[str]


async def analyze_text_characteristics(
    request: TextAnalysisRequest,
    embedding_manager: EmbeddingManagerDep,
) -> dict[str, Any]:
    """Analyze text characteristics for smart model selection.

    Function-based replacement for EmbeddingManager.analyze_text_characteristics().
    """
    try:
        analysis = embedding_manager.analyze_text_characteristics(request.texts)
    except Exception as e:
        logger.exception("Text analysis failed")
        return {
            "total_length": sum(len(text) for text in request.texts),
            "avg_length": sum(len(text) for text in request.texts) / len(request.texts),
            "complexity_score": 0.5,
            "estimated_tokens": sum(len(text.split()) for text in request.texts),
            "text_type": "general",
            "requires_high_quality": False,
            "error": str(e),
        }
    else:
        # Convert TextAnalysis to dict for service boundary
        return {
            "total_length": analysis.total_length,
            "avg_length": analysis.avg_length,
            "complexity_score": analysis.complexity_score,
            "estimated_tokens": analysis.estimated_tokens,
            "text_type": analysis.text_type,
            "requires_high_quality": analysis.requires_high_quality,
        }


async def get_embedding_usage_report(
    embedding_manager: EmbeddingManagerDep,
) -> dict[str, Any]:
    """Get comprehensive embedding usage report.

    Function-based replacement for EmbeddingManager.get_usage_report().
    """
    try:
        return embedding_manager.get_usage_report()
    except Exception as e:
        logger.exception("Usage report generation failed")
        return {"error": str(e)}<|MERGE_RESOLUTION|>--- conflicted
+++ resolved
@@ -16,23 +16,14 @@
 from pydantic import BaseModel
 
 from src.config import (
-<<<<<<< HEAD
-    CacheType,
-    Config,
-=======
     AutoDetectedServices,
     CacheType,
     Config,
     DetectedEnvironment,
->>>>>>> 6bc93396
     Environment,
     get_config,
     get_config_with_auto_detection,
 )
-<<<<<<< HEAD
-from src.config.auto_detect import AutoDetectedServices, DetectedEnvironment
-=======
->>>>>>> 6bc93396
 from src.infrastructure.client_manager import ClientManager
 from src.services.auto_detection import (
     ConnectionPoolManager,
