"""Hypothetical document generator for HyDE."""

import asyncio
import contextlib
import hashlib
import itertools
import logging
import time
from typing import Any

from openai import AsyncOpenAI
from pydantic import BaseModel

from src.services.errors import EmbeddingServiceError

from .config import HyDEConfig, HyDEPromptConfig


logger = logging.getLogger(__name__)


class GenerationResult(BaseModel):
    """Result of hypothetical document generation."""

    documents: list[str]
    generation_time: float
    tokens_used: int
    cost_estimate: float
    cached: bool = False
    diversity_score: float = 0.0


class HypotheticalDocumentGenerator:
    """Generate hypothetical documents for HyDE using LLM."""

    # pylint: disable=too-many-instance-attributes

    # pylint: disable=too-many-arguments
    def __init__(
        self,
        config: HyDEConfig,
        prompt_config: HyDEPromptConfig,
        api_key: str | None,
        *,
        max_retries: int = 3,
        timeout: float | None = None,
    ) -> None:
        """Initialize generator.

        Args:
            config: HyDE configuration
            prompt_config: Prompt configuration
            api_key: OpenAI API key used for Responses API calls.
            max_retries: Retry attempts configured on the OpenAI client.
            timeout: Optional request timeout for OpenAI requests.

        """
        self.config = config
        self.prompt_config = prompt_config
        self._api_key = api_key
        self._max_retries = max_retries
        self._timeout = timeout
        self._llm_client: AsyncOpenAI | None = None
        self._initialized = False

        # Metrics tracking
        self.generation_count = 0
        self.total_generation_time = 0.0
        self.total_tokens_used = 0
        self.total_cost = 0.0

        # Model pricing (per 1K tokens)
        self.model_pricing = {
            "gpt-3.5-turbo": {"input": 0.0015, "output": 0.002},
            "gpt-4": {"input": 0.03, "output": 0.06},
            "gpt-4-turbo": {"input": 0.01, "output": 0.03},
        }

    async def initialize(self) -> None:
        """Initialize the generator.

        Validates that OpenAI client is available.

        Raises:
            EmbeddingServiceError: If OpenAI client unavailable
        """
<<<<<<< HEAD
        if self._initialized:
=======

        if self.is_initialized():
>>>>>>> 547287b1
            return

        if not self._api_key:
            msg = "OpenAI API key not configured for HyDE generator"
            raise EmbeddingServiceError(msg)

        client_kwargs: dict[str, Any] = {"api_key": self._api_key}
        if self._max_retries is not None:
            client_kwargs["max_retries"] = self._max_retries
        if self._timeout is not None:
            client_kwargs["timeout"] = self._timeout

        try:
            self._llm_client = AsyncOpenAI(**client_kwargs)
            self._initialized = True
            logger.info("HyDE document generator initialized")
        except Exception as exc:  # pragma: no cover - defensive
            msg = f"Failed to initialize HyDE generator: {exc}"
            raise EmbeddingServiceError(msg) from exc

    def is_initialized(self) -> bool:
        """Return True when the generator holds a live OpenAI client."""

        return self._initialized and self._llm_client is not None

    async def cleanup(self) -> None:
        """Cleanup generator resources.

        Releases LLM client reference.
        Safe to call multiple times.
        """
        client = self._llm_client
        self._llm_client = None
        self._initialized = False
        if client is not None:
            close_fn = getattr(client, "close", None)
            if close_fn is None:
                return
            with contextlib.suppress(ConnectionError, RuntimeError, TimeoutError):
                result = close_fn()
                if asyncio.iscoroutine(result):
                    await result
        logger.info("HyDE document generator cleaned up")

    # pylint: disable=too-many-locals
    async def generate_documents(
        self,
        query: str,
        domain: str | None = None,
        context: dict[str, object] | None = None,
    ) -> GenerationResult:
        """Generate hypothetical documents for a query.

        Args:
            query: Search query to generate documents for
            domain: Optional domain hint (e.g., "python", "javascript")
            context: Optional context dictionary for better generation

        Returns:
            GenerationResult: Contains generated documents, metrics, and metadata:
                - documents: List of generated hypothetical documents
                - generation_time: Time taken to generate in seconds
                - tokens_used: Estimated token count
                - cost_estimate: Estimated cost in USD
                - diversity_score: Diversity measure between documents (0-1)

        Raises:
            EmbeddingServiceError: If generation fails or LLM is unavailable

        """
        if not self.is_initialized():
            msg = "HyDE generator is not initialized"
            raise EmbeddingServiceError(msg)

        start_time = time.time()

        try:
            # Build prompts with variations for diversity
            prompts = self._build_diverse_prompts(query, domain, context)

            if self.config.parallel_generation:
                # Generate in parallel
                generation_results = await self._generate_parallel(prompts)
            else:
                # Generate sequentially
                generation_results = await self._generate_sequential(prompts)

            raw_documents = [text for text, _ in generation_results]
            token_lookup = dict(generation_results)

            # Filter and post-process
            documents = self._post_process_documents(raw_documents, query)

            generation_time = time.time() - start_time

            # Calculate metrics
            total_tokens = 0
            for doc in documents:
                tokens = token_lookup.get(doc)
                if tokens is None:
                    tokens = int(len(doc.split()) * 1.3)
                total_tokens += tokens
            cost_estimate = self._calculate_cost(total_tokens)
            diversity_score = self._calculate_diversity_score(documents)

            # Update tracking
            self.generation_count += 1
            self.total_generation_time += generation_time
            self.total_tokens_used += total_tokens
            self.total_cost += cost_estimate

            result = GenerationResult(
                documents=documents,
                generation_time=generation_time,
                tokens_used=int(total_tokens),
                cost_estimate=cost_estimate,
                diversity_score=diversity_score,
            )

            if self.config.log_generations:
                logger.debug(
                    "Generated %d documents for query '%s' in %.2fs, diversity=%.2f",
                    len(documents),
                    query,
                    generation_time,
                    diversity_score,
                )

        except Exception as e:
            logger.exception("Failed to generate hypothetical documents: ")
            msg = f"Document generation failed: {e}"
            raise EmbeddingServiceError(msg) from e

        return result

    def _build_diverse_prompts(
        self,
        query: str,
        domain: str | None = None,
        _context: dict[str, object] | None = None,
    ) -> list[str]:
        """Build diverse prompts for the query.

        Args:
            query: Search query to build prompts for
            domain: Optional domain hint for context
            context: Optional context dictionary (currently unused)

        Returns:
            list[str]: List of diverse prompts for document generation

        """
        # Determine query type
        query_type = self._classify_query(query)

        # Get base prompt template
        base_prompt = self._get_base_prompt(query_type)

        prompts = []

        if self.config.prompt_variation and len(prompts) < self.config.num_generations:
            # Generate prompt variations
            variations = self._generate_prompt_variations(base_prompt, query, domain)
            prompts.extend(variations)

        # Fill remaining slots with base prompt
        while len(prompts) < self.config.num_generations:
            prompts.append(
                f"{base_prompt}".replace("{query}", query).replace(
                    "{domain}", domain or "technical"
                )
            )

        return prompts[: self.config.num_generations]

    def _classify_query(self, query: str) -> str:
        """Classify query type for prompt selection."""
        query_lower = query.lower()

        # Check for technical keywords
        if any(
            keyword in query_lower for keyword in self.prompt_config.technical_keywords
        ):
            return "technical"

        # Check for code keywords
        if any(keyword in query_lower for keyword in self.prompt_config.code_keywords):
            return "code"

        # Check for tutorial keywords
        if any(
            keyword in query_lower for keyword in self.prompt_config.tutorial_keywords
        ):
            return "tutorial"

        return "general"

    def _get_base_prompt(self, query_type: str) -> str:
        """Get base prompt template for query type."""
        prompt_map = {
            "technical": self.prompt_config.technical_prompt,
            "code": self.prompt_config.code_prompt,
            "tutorial": self.prompt_config.tutorial_prompt,
            "general": self.prompt_config.general_prompt,
        }

        return prompt_map.get(query_type, self.prompt_config.general_prompt)

    def _generate_prompt_variations(
        self, _base_prompt: str, query: str, domain: str | None
    ) -> list[str]:
        """Generate variations of the base prompt for diversity."""
        variations = []
        variation_templates = self.prompt_config.variation_templates

        # Create different combinations
        for i in range(min(3, self.config.num_generations)):
            # Use different prefixes, instruction styles, and context additions
            prefix_idx = i % len(variation_templates["prefixes"])
            instruction_idx = i % len(variation_templates["instruction_styles"])
            context_idx = i % len(variation_templates["context_additions"])

            prefix = variation_templates["prefixes"][prefix_idx].replace(
                "{domain}", domain or "documentation"
            )
            instruction = variation_templates["instruction_styles"][instruction_idx]
            context_addition = variation_templates["context_additions"][context_idx]

            varied_prompt = (
                f"{prefix} {instruction}\n\nQuestion: {query}\n\n{context_addition}"
            )
            variations.append(varied_prompt)

        return variations

    async def _generate_parallel(self, prompts: list[str]) -> list[tuple[str, int]]:
        """Generate documents in parallel."""
        # Create semaphore to limit concurrent requests
        semaphore = asyncio.Semaphore(self.config.max_concurrent_generations)

        async def generate_single(prompt: str) -> tuple[str, int]:
            async with semaphore:
                return await self._generate_single_document(prompt)

        # Generate all documents concurrently
        tasks = [generate_single(prompt) for prompt in prompts]
        documents = await asyncio.gather(*tasks, return_exceptions=True)

        # Filter out exceptions and empty documents
        results: list[tuple[str, int]] = []
        for item in documents:
            if not isinstance(item, tuple):
                continue
            text, tokens = item
            if len(text.strip()) >= self.config.min_generation_length:
                results.append((text, tokens))
        return results

    async def _generate_sequential(self, prompts: list[str]) -> list[tuple[str, int]]:
        """Generate documents sequentially."""
        documents: list[tuple[str, int]] = []

        for prompt in prompts:
            try:
                document = await self._generate_single_document(prompt)
                text, tokens = document
                if len(text.strip()) >= self.config.min_generation_length:
                    documents.append((text, tokens))
            except (asyncio.CancelledError, TimeoutError, RuntimeError) as e:
                logger.warning("Failed to generate document: %s", e)
                continue

        return documents

    async def _generate_single_document(self, prompt: str) -> tuple[str, int]:
        """Generate a single hypothetical document."""
        # Type assertion for mypy/pyright
        assert self._llm_client is not None

        try:
            response = await asyncio.wait_for(
                self._llm_client.responses.create(
                    model=self.config.generation_model,
                    temperature=self.config.generation_temperature,
                    max_output_tokens=self.config.max_generation_tokens,
                    input=prompt,
                ),
                timeout=self.config.generation_timeout_seconds,
            )

            total_tokens = 0
            usage = getattr(response, "usage", None)
            if usage is not None:
                total_tokens_value: Any | None = None
                if isinstance(usage, dict):
                    total_tokens_value = usage.get("total_tokens")
                    if not total_tokens_value:
                        total_tokens_value = (usage.get("input_tokens") or 0) + (
                            usage.get("output_tokens") or 0
                        )
                else:
                    total_tokens_value = getattr(usage, "total_tokens", None)
                    if not total_tokens_value:
                        input_tokens = getattr(usage, "input_tokens", 0) or 0
                        output_tokens = getattr(usage, "output_tokens", 0) or 0
                        total_tokens_value = input_tokens + output_tokens

                try:
                    total_tokens = int(total_tokens_value or 0)
                except (TypeError, ValueError):
                    total_tokens = 0

            return (response.output_text or "").strip(), total_tokens

        except TimeoutError:
            logger.warning("Document generation timed out")
            return "", 0
        except (ValueError, TypeError, UnicodeDecodeError) as e:
            logger.warning("Failed to generate document: %s", e)
            return "", 0

    def _post_process_documents(self, documents: list[str], _query: str) -> list[str]:
        """Post-process generated documents."""
        if not documents:
            return documents

        processed = []
        seen_hashes = set()

        for doc in documents:
            # Clean up the document
            cleaned_doc = doc.strip()

            # Skip if too short
            if len(cleaned_doc.split()) < self.config.min_generation_length:
                continue

            # Filter duplicates if enabled
            if self.config.filter_duplicates:
                doc_hash = hashlib.sha256(cleaned_doc.encode()).hexdigest()
                if doc_hash in seen_hashes:
                    continue
                seen_hashes.add(doc_hash)

            processed.append(cleaned_doc)

        return processed

    def _calculate_cost(self, tokens: float) -> float:
        """Calculate estimated cost for token usage."""
        model_costs = self.model_pricing.get(
            self.config.generation_model,
            {"input": 0.002, "output": 0.002},  # Default fallback
        )

        # Rough estimate: 70% input, 30% output
        input_tokens = tokens * 0.7
        output_tokens = tokens * 0.3

        return (input_tokens / 1000) * model_costs["input"] + (
            output_tokens / 1000
        ) * model_costs["output"]

    def _calculate_diversity_score(self, documents: list[str]) -> float:
        """Calculate diversity score between generated documents."""
        if len(documents) < 2:
            return 0.0

        # Simple diversity measure based on word overlap
        total_similarity = 0.0
        comparisons = 0

        for doc1, doc2 in itertools.combinations(documents, 2):
            doc1_words = set(doc1.lower().split())
            doc2_words = set(doc2.lower().split())

            if doc1_words and doc2_words:
                overlap = len(doc1_words & doc2_words)
                union = len(doc1_words | doc2_words)
                similarity = overlap / union if union > 0 else 0
                total_similarity += similarity
                comparisons += 1

        if comparisons == 0:
            return 0.0

        avg_similarity = total_similarity / comparisons
        diversity_score = 1.0 - avg_similarity  # Higher diversity = lower similarity

        return max(0.0, min(1.0, diversity_score))

    def get_metrics(self) -> dict[str, float | int]:
        """Get generation metrics.

        Returns:
            dict[str, float | int]: Metrics including:
                - generation_count: Total number of generations
                - total_generation_time: Total time spent generating
                - avg_generation_time: Average generation time per request
                - total_tokens_used: Total estimated tokens used
                - total_cost: Total estimated cost in USD
                - avg_cost_per_generation: Average cost per generation

        """
        return {
            "generation_count": self.generation_count,
            "total_generation_time": self.total_generation_time,
            "avg_generation_time": (
                self.total_generation_time / self.generation_count
                if self.generation_count > 0
                else 0.0
            ),
            "total_tokens_used": self.total_tokens_used,
            "total_cost": self.total_cost,
            "avg_cost_per_generation": (
                self.total_cost / self.generation_count
                if self.generation_count > 0
                else 0.0
            ),
        }<|MERGE_RESOLUTION|>--- conflicted
+++ resolved
@@ -84,12 +84,7 @@
         Raises:
             EmbeddingServiceError: If OpenAI client unavailable
         """
-<<<<<<< HEAD
-        if self._initialized:
-=======
-
         if self.is_initialized():
->>>>>>> 547287b1
             return
 
         if not self._api_key:
@@ -112,7 +107,6 @@
 
     def is_initialized(self) -> bool:
         """Return True when the generator holds a live OpenAI client."""
-
         return self._initialized and self._llm_client is not None
 
     async def cleanup(self) -> None:
