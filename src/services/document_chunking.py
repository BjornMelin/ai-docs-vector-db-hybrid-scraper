"""High-level document chunking utilities built on LangChain splitters."""

from __future__ import annotations

import hashlib
import json
from collections.abc import Callable, Mapping
from pathlib import PurePosixPath
from typing import Any, Protocol, runtime_checkable
from urllib.parse import urlparse

from langchain_core.documents import Document
from langchain_text_splitters import (
    HTMLHeaderTextSplitter,
    HTMLSectionSplitter,
    HTMLSemanticPreservingSplitter,
    Language,
    MarkdownHeaderTextSplitter,
    RecursiveCharacterTextSplitter,
    RecursiveJsonSplitter,
    TokenTextSplitter,
)

from src.config.models import ChunkingConfig


# Header definitions mirror LangChain defaults to preserve hierarchy.
_MARKDOWN_HEADERS: list[tuple[str, str]] = [
    ("#", "Header 1"),
    ("##", "Header 2"),
    ("###", "Header 3"),
    ("####", "Header 4"),
    ("#####", "Header 5"),
    ("######", "Header 6"),
]

_HTML_HEADERS: list[tuple[str, str]] = [
    ("h1", "Header 1"),
    ("h2", "Header 2"),
    ("h3", "Header 3"),
    ("h4", "Header 4"),
    ("h5", "Header 5"),
    ("h6", "Header 6"),
]

_TOKEN_KIND = "token"  # noqa: S105 - symbolic label for token-aware chunking
_KIND_TOKEN_ALIASES = {_TOKEN_KIND, "tokens", "token-aware", "token_aware"}


_EXTENSION_LANGUAGE_MAP: dict[str, Language] = {
    "c": Language.C,
    "cc": Language.CPP,
    "cpp": Language.CPP,
    "cs": Language.CSHARP,
    "cxx": Language.CPP,
    "elixir": Language.ELIXIR,
    "ex": Language.ELIXIR,
    "exs": Language.ELIXIR,
    "go": Language.GO,
    "h": Language.C,
    "hs": Language.HASKELL,
    "java": Language.JAVA,
    "js": Language.JS,
    "kt": Language.KOTLIN,
    "kts": Language.KOTLIN,
    "lua": Language.LUA,
    "md": Language.MARKDOWN,
    "php": Language.PHP,
    "proto": Language.PROTO,
    "ps1": Language.POWERSHELL,
    "py": Language.PYTHON,
    "rb": Language.RUBY,
    "rs": Language.RUST,
    "scala": Language.SCALA,
    "sol": Language.SOL,
    "swift": Language.SWIFT,
    "ts": Language.TS,
    "tsx": Language.TS,
    "vb": Language.VISUALBASIC6,
}


_MIME_KIND_MAP: dict[str, str] = {
    "application/json": "json",
    "application/ld+json": "json",
    "application/vnd.api+json": "json",
    "application/javascript": "code",
    "text/javascript": "code",
    "text/x-python": "code",
    "text/x-c": "code",
    "text/x-c++": "code",
    "text/html": "html",
    "application/xhtml+xml": "html",
    "text/markdown": "markdown",
    "text/x-markdown": "markdown",
    "text/plain": "text",
}


def infer_extension(uri_or_path: str | None) -> str | None:
    """Infer a lowercase file extension from a URI or filesystem path."""

    if not uri_or_path:
        return None

    parsed = urlparse(uri_or_path)
    candidate = parsed.path or uri_or_path
    if not candidate:
        return None

    sanitized = candidate.split("?")[0].split("#")[0]
    suffix = PurePosixPath(sanitized).suffix
    if not suffix:
        return None
    return suffix.lstrip(".").lower() or None


def _coerce_language(value: Any) -> Language | None:
    if isinstance(value, Language):
        return value
    if isinstance(value, str):
        lowered = value.lower()
        for language in Language:
            if language.value == lowered:
                return language
    return None


def infer_language(
    extension: str | None, metadata: Mapping[str, Any] | None = None
) -> str | None:
    """Infer the programming language identifier for metadata enrichment."""

    metadata = metadata or {}
    language: Language | None = None

    if metadata:
        language = _coerce_language(metadata.get("language"))
        if language is None:
            explicit = metadata.get("programming_language") or metadata.get("lang")
            language = _coerce_language(explicit)

    if language is None and extension:
        language = _EXTENSION_LANGUAGE_MAP.get(extension)

    return language.value if language else None


<<<<<<< HEAD
def _infer_kind_from_candidate(metadata: Mapping[str, Any]) -> str | None:
=======
def _resolve_kind_from_candidate(metadata: Mapping[str, Any]) -> str | None:
>>>>>>> 4a81dc2a
    candidate = metadata.get("kind") or metadata.get("content_kind")
    if isinstance(candidate, str) and candidate:
        return candidate.lower()
    return None
<<<<<<< HEAD


def _infer_kind_from_mime(metadata: Mapping[str, Any]) -> str | None:
=======


def _resolve_kind_from_mime(metadata: Mapping[str, Any]) -> str | None:
>>>>>>> 4a81dc2a
    mime_type = (
        metadata.get("mime_type")
        or metadata.get("content_type")
        or metadata.get("metadata", {}).get("content_type")
    )
    if isinstance(mime_type, str):
        lowered = mime_type.split(";")[0].strip().lower()
        return _MIME_KIND_MAP.get(lowered)
    return None


<<<<<<< HEAD
def _infer_kind_from_extension(metadata: Mapping[str, Any]) -> str | None:
    extension = metadata.get("extension") or infer_extension(
        metadata.get("uri_or_path") or metadata.get("url")
    )
=======
def _resolve_kind_from_extension(metadata: Mapping[str, Any]) -> str | None:
    extension = metadata.get("extension")
    if not extension:
        uri_or_path = metadata.get("uri_or_path")
        if not uri_or_path:
            uri_or_path = metadata.get("url")
        extension = infer_extension(uri_or_path)
>>>>>>> 4a81dc2a
    if isinstance(extension, str):
        lowered = extension.lower()
        if lowered in {"md", "markdown"}:
            return "markdown"
        if lowered in {"html", "htm", "xhtml"}:
            return "html"
        if lowered == "json":
            return "json"
        if lowered in _EXTENSION_LANGUAGE_MAP:
            return "code"
    return None

<<<<<<< HEAD

def _infer_kind_from_token_hint(metadata: Mapping[str, Any]) -> str | None:
    token_hint = metadata.get("token_aware") or metadata.get("chunking_mode")
    if isinstance(token_hint, str):
        hint_value = token_hint.strip().lower()
        if hint_value in _KIND_TOKEN_ALIASES:
            return _TOKEN_KIND
    elif token_hint is True:
        return _TOKEN_KIND
    return None


_INFER_STRATEGIES: tuple[
    Callable[[Mapping[str, Any]], str | None],
    ...,
] = (
    _infer_kind_from_candidate,
    _infer_kind_from_mime,
    _infer_kind_from_extension,
    _infer_kind_from_token_hint,
)


def infer_document_kind(
    metadata: Mapping[str, Any] | None, default: str = "text"
) -> str:
    """Infer a logical document kind from crawler metadata."""

    if metadata is None:
        return default

    for strategy in _INFER_STRATEGIES:
        inferred_kind = strategy(metadata)
        if inferred_kind:
            return inferred_kind
=======

def _resolve_kind_from_token_hint(metadata: Mapping[str, Any]) -> str | None:
    if metadata.get("token_aware") or metadata.get("chunking_mode") == "token":
        return "token"
    return None


def infer_document_kind(
    metadata: Mapping[str, Any] | None, default: str = "text"
) -> str:
    """Infer a logical document kind from crawler metadata."""

    if metadata is None:
        return default

    resolvers = (
        _resolve_kind_from_candidate,
        _resolve_kind_from_mime,
        _resolve_kind_from_extension,
        _resolve_kind_from_token_hint,
    )
    for resolver in resolvers:
        resolved_kind = resolver(metadata)
        if resolved_kind:
            return resolved_kind
>>>>>>> 4a81dc2a

    return default


def _normalize_kind(kind: str | None, metadata: Mapping[str, Any] | None) -> str:
    if isinstance(kind, str) and kind:
        lowered = kind.lower()
        if lowered == "auto":
            return infer_document_kind(metadata)
        if lowered in _KIND_TOKEN_ALIASES:
            return "token"
        return lowered
    return infer_document_kind(metadata)


@runtime_checkable
class ChunkingStrategy(Protocol):
    """Interface for chunking raw content into LangChain documents."""

    def chunk(
        self,
        raw: str,
        cfg: ChunkingConfig,
        metadata: Mapping[str, Any] | None,
    ) -> list[Document]:
        """Split raw content into LangChain documents.

        Args:
            raw: Raw content to split into chunks.
            cfg: Chunking configuration parameters.
            metadata: Optional metadata describing the content being chunked.

        Returns:
            List of LangChain documents produced by the strategy.
        """
        ...
def _apply_recursive_refinement(
    documents: list[Document],
    cfg: ChunkingConfig,
) -> list[Document]:
    if not documents:
        return []

    recursive = RecursiveCharacterTextSplitter(
        chunk_size=cfg.chunk_size,
        chunk_overlap=cfg.chunk_overlap,
        add_start_index=True,
    )
    return recursive.split_documents(documents)


class PlainTextChunkingStrategy:
    """Chunk plain text inputs using a recursive character splitter."""

    def chunk(
        self,
        raw: str,
        cfg: ChunkingConfig,
        metadata: Mapping[str, Any] | None,
    ) -> list[Document]:
        """Split plain text content into LangChain documents.

        Args:
            raw: Raw plain text to split.
            cfg: Chunking configuration parameters.
            metadata: Optional metadata describing the content being chunked.

        Returns:
            List of documents representing the chunked text.
        """

        _ = metadata
        splitter = RecursiveCharacterTextSplitter(
            chunk_size=cfg.chunk_size,
            chunk_overlap=cfg.chunk_overlap,
            add_start_index=True,
            separators=["\n\n", "\n", " ", ""],
        )
        return splitter.create_documents([raw], metadatas=[{}])


class TokenAwareChunkingStrategy:
    """Chunk content based on token counts using Tiktoken-aware splitting."""

    def chunk(
        self,
        raw: str,
        cfg: ChunkingConfig,
        metadata: Mapping[str, Any] | None,
    ) -> list[Document]:
        """Split content into token-aware LangChain documents.

        Args:
            raw: Raw content to split using token awareness.
            cfg: Chunking configuration parameters.
            metadata: Optional metadata describing the content being chunked.

        Returns:
            List of documents chunked using token-aware logic.
        """

        _ = metadata
        splitter = TokenTextSplitter.from_tiktoken_encoder(
            encoding_name=cfg.token_model,
            chunk_size=cfg.token_chunk_size,
            chunk_overlap=cfg.token_chunk_overlap,
        )
        chunks = splitter.split_text(raw)
        return [Document(page_content=chunk, metadata={}) for chunk in chunks]


class MarkdownChunkingStrategy:
    """Chunk Markdown documents while preserving header hierarchy."""

    def chunk(
        self,
        raw: str,
        cfg: ChunkingConfig,
        metadata: Mapping[str, Any] | None,
    ) -> list[Document]:
        """Split Markdown content into LangChain documents.

        Args:
            raw: Raw Markdown text to split.
            cfg: Chunking configuration parameters.
            metadata: Optional metadata describing the content being chunked.

        Returns:
            List of documents representing Markdown sections.
        """

        _ = metadata
        header_splitter = MarkdownHeaderTextSplitter(
            headers_to_split_on=_MARKDOWN_HEADERS
        )
        documents = header_splitter.split_text(raw)
        return _apply_recursive_refinement(documents, cfg)


class HtmlChunkingStrategy:
    """Chunk HTML documents with optional semantic segmentation."""

    def chunk(
        self,
        raw: str,
        cfg: ChunkingConfig,
        metadata: Mapping[str, Any] | None,
    ) -> list[Document]:
        """Split HTML content into LangChain documents.

        Args:
            raw: Raw HTML markup to split.
            cfg: Chunking configuration parameters.
            metadata: Optional metadata describing the content being chunked.

        Returns:
            List of documents representing HTML sections.
        """

        _ = metadata
        if cfg.enable_semantic_html_segmentation:
            splitter = HTMLSemanticPreservingSplitter(
                headers_to_split_on=_HTML_HEADERS,
                max_chunk_size=cfg.chunk_size,
                chunk_overlap=cfg.chunk_overlap,
                normalize_text=cfg.normalize_html_text,
            )
            documents = splitter.split_text(raw)
        else:
            if cfg.normalize_html_text:
                splitter = HTMLHeaderTextSplitter(headers_to_split_on=_HTML_HEADERS)
            else:
                splitter = HTMLSectionSplitter(headers_to_split_on=_HTML_HEADERS)
            documents = splitter.split_text(raw)
        return _apply_recursive_refinement(documents, cfg)


class CodeChunkingStrategy:
    """Chunk source code using language-aware recursive splitting."""

    def chunk(
        self,
        raw: str,
        cfg: ChunkingConfig,
        metadata: Mapping[str, Any] | None,
    ) -> list[Document]:
        """Split source code into LangChain documents.

        Args:
            raw: Raw source code to split.
            cfg: Chunking configuration parameters.
            metadata: Optional metadata describing the content being chunked.

        Returns:
            List of documents representing source code segments.
        """

        metadata = metadata or {}
        extension = metadata.get("extension")
        language_name = (
            metadata.get("language")
            or metadata.get("programming_language")
            or metadata.get("lang")
        )
        language = _coerce_language(language_name) or _EXTENSION_LANGUAGE_MAP.get(
            extension or "",
            None,
        )
        if language is None:
            language = Language.MARKDOWN

        splitter = RecursiveCharacterTextSplitter.from_language(
            language=language,
            chunk_size=cfg.chunk_size,
            chunk_overlap=cfg.chunk_overlap,
            add_start_index=True,
        )
        return splitter.create_documents([raw], metadatas=[{}])


class JsonChunkingStrategy:
    """Chunk JSON payloads using the LangChain recursive JSON splitter."""

    def chunk(
        self,
        raw: str,
        cfg: ChunkingConfig,
        metadata: Mapping[str, Any] | None,
    ) -> list[Document]:
        """Split JSON content into LangChain documents.

        Args:
            raw: Raw JSON string to split.
            cfg: Chunking configuration parameters.
            metadata: Optional metadata describing the content being chunked.

        Returns:
            List of documents representing JSON segments.

        Raises:
            ValueError: If the supplied JSON cannot be decoded.
        """

        _ = metadata
        try:
            json_payload = json.loads(raw)
        except json.JSONDecodeError as exc:
            msg = "Invalid JSON payload supplied to chunker"
            raise ValueError(msg) from exc

        splitter = RecursiveJsonSplitter(max_chunk_size=cfg.json_max_chars)
        chunks = splitter.split_text(json_payload)
        return [Document(page_content=chunk, metadata={}) for chunk in chunks]


_STRATEGY_REGISTRY: dict[str, ChunkingStrategy] = {
    "text": PlainTextChunkingStrategy(),
    "token": TokenAwareChunkingStrategy(),
    "markdown": MarkdownChunkingStrategy(),
    "html": HtmlChunkingStrategy(),
    "code": CodeChunkingStrategy(),
    "json": JsonChunkingStrategy(),
}

_DEFAULT_STRATEGY_KEY = "text"


def _build_base_metadata(meta: Mapping[str, Any] | None) -> dict[str, Any]:
    metadata = dict(meta or {})
    source = metadata.get("source") or metadata.get("url")
    uri_or_path = (
        metadata.get("uri_or_path")
        or metadata.get("uri")
        or metadata.get("path")
        or source
    )
    title = metadata.get("title") or metadata.get("name") or metadata.get("page_title")
    extension = metadata.get("extension") or infer_extension(uri_or_path)
    language = infer_language(extension, metadata)
    mime_type = metadata.get("mime_type") or metadata.get("content_type")

    base: dict[str, Any] = {}
    if source:
        base["source"] = source
    if uri_or_path:
        base["uri_or_path"] = uri_or_path
    if title:
        base["title"] = title
    if extension:
        base["extension"] = extension
    if language:
        base["language"] = language
    if mime_type:
        base["mime_type"] = mime_type
    return base


def _merge_metadata(
    documents: list[Document],
    base_metadata: dict[str, Any],
    kind: str,
) -> list[Document]:
    merged: list[Document] = []
    base_identifier = (
        base_metadata.get("uri_or_path")
        or base_metadata.get("source")
        or base_metadata.get("title")
        or "document"
    )
    for index, document in enumerate(documents):
        metadata = dict(base_metadata)
        if document.metadata:
            metadata.update(document.metadata)
        metadata["kind"] = kind
        metadata["chunk_index"] = index
        chunk_key = f"{base_identifier}:{index}".encode("utf-8", "ignore")
        metadata["chunk_id"] = hashlib.blake2s(chunk_key, digest_size=8).hexdigest()
        merged.append(Document(page_content=document.page_content, metadata=metadata))
    return merged


def chunk_to_documents(
    raw: str,
    meta: Mapping[str, Any] | None,
    kind: str,
    cfg: ChunkingConfig,
) -> list[Document]:
    """Split raw content into LangChain documents using adaptive splitters."""

    if not raw:
        return []

    base_metadata = _build_base_metadata(meta)
    metadata_context: dict[str, Any] = dict(base_metadata)
    if meta:
        metadata_context.update(meta)

    normalized_kind = _normalize_kind(kind, metadata_context)
    strategy = _STRATEGY_REGISTRY.get(normalized_kind)
    if strategy is None:
        strategy = _STRATEGY_REGISTRY[_DEFAULT_STRATEGY_KEY]

    documents = strategy.chunk(raw, cfg, metadata_context)

    return _merge_metadata(documents, base_metadata, normalized_kind)


__all__ = [
    "chunk_to_documents",
    "infer_document_kind",
    "infer_extension",
    "infer_language",
]<|MERGE_RESOLUTION|>--- conflicted
+++ resolved
@@ -146,24 +146,16 @@
     return language.value if language else None
 
 
-<<<<<<< HEAD
 def _infer_kind_from_candidate(metadata: Mapping[str, Any]) -> str | None:
-=======
-def _resolve_kind_from_candidate(metadata: Mapping[str, Any]) -> str | None:
->>>>>>> 4a81dc2a
     candidate = metadata.get("kind") or metadata.get("content_kind")
-    if isinstance(candidate, str) and candidate:
-        return candidate.lower()
+    if isinstance(candidate, str):
+        cleaned = candidate.strip().lower()
+        if cleaned:
+            return cleaned
     return None
-<<<<<<< HEAD
 
 
 def _infer_kind_from_mime(metadata: Mapping[str, Any]) -> str | None:
-=======
-
-
-def _resolve_kind_from_mime(metadata: Mapping[str, Any]) -> str | None:
->>>>>>> 4a81dc2a
     mime_type = (
         metadata.get("mime_type")
         or metadata.get("content_type")
@@ -175,20 +167,16 @@
     return None
 
 
-<<<<<<< HEAD
 def _infer_kind_from_extension(metadata: Mapping[str, Any]) -> str | None:
-    extension = metadata.get("extension") or infer_extension(
-        metadata.get("uri_or_path") or metadata.get("url")
-    )
-=======
-def _resolve_kind_from_extension(metadata: Mapping[str, Any]) -> str | None:
-    extension = metadata.get("extension")
-    if not extension:
-        uri_or_path = metadata.get("uri_or_path")
-        if not uri_or_path:
-            uri_or_path = metadata.get("url")
+    extension: Any = metadata.get("extension")
+    if not isinstance(extension, str) or not extension:
+        uri_or_path = (
+            metadata.get("uri_or_path")
+            or metadata.get("uri")
+            or metadata.get("path")
+            or metadata.get("url")
+        )
         extension = infer_extension(uri_or_path)
->>>>>>> 4a81dc2a
     if isinstance(extension, str):
         lowered = extension.lower()
         if lowered in {"md", "markdown"}:
@@ -201,15 +189,22 @@
             return "code"
     return None
 
-<<<<<<< HEAD
 
 def _infer_kind_from_token_hint(metadata: Mapping[str, Any]) -> str | None:
-    token_hint = metadata.get("token_aware") or metadata.get("chunking_mode")
+    token_hint = metadata.get("token_aware")
     if isinstance(token_hint, str):
         hint_value = token_hint.strip().lower()
         if hint_value in _KIND_TOKEN_ALIASES:
             return _TOKEN_KIND
-    elif token_hint is True:
+    elif token_hint:
+        return _TOKEN_KIND
+
+    chunking_mode = metadata.get("chunking_mode")
+    if isinstance(chunking_mode, str):
+        mode_value = chunking_mode.strip().lower()
+        if mode_value in _KIND_TOKEN_ALIASES or mode_value == _TOKEN_KIND:
+            return _TOKEN_KIND
+    elif chunking_mode:
         return _TOKEN_KIND
     return None
 
@@ -237,33 +232,6 @@
         inferred_kind = strategy(metadata)
         if inferred_kind:
             return inferred_kind
-=======
-
-def _resolve_kind_from_token_hint(metadata: Mapping[str, Any]) -> str | None:
-    if metadata.get("token_aware") or metadata.get("chunking_mode") == "token":
-        return "token"
-    return None
-
-
-def infer_document_kind(
-    metadata: Mapping[str, Any] | None, default: str = "text"
-) -> str:
-    """Infer a logical document kind from crawler metadata."""
-
-    if metadata is None:
-        return default
-
-    resolvers = (
-        _resolve_kind_from_candidate,
-        _resolve_kind_from_mime,
-        _resolve_kind_from_extension,
-        _resolve_kind_from_token_hint,
-    )
-    for resolver in resolvers:
-        resolved_kind = resolver(metadata)
-        if resolved_kind:
-            return resolved_kind
->>>>>>> 4a81dc2a
 
     return default
 
@@ -299,7 +267,9 @@
         Returns:
             List of LangChain documents produced by the strategy.
         """
-        ...
+        ...  # pylint: disable=unnecessary-ellipsis
+
+
 def _apply_recursive_refinement(
     documents: list[Document],
     cfg: ChunkingConfig,
@@ -579,7 +549,13 @@
             metadata.update(document.metadata)
         metadata["kind"] = kind
         metadata["chunk_index"] = index
-        chunk_key = f"{base_identifier}:{index}".encode("utf-8", "ignore")
+        content_digest = hashlib.blake2s(
+            document.page_content.encode("utf-8", "ignore"),
+            digest_size=8,
+        ).hexdigest()
+        chunk_key = f"{base_identifier}:{index}:{content_digest}".encode(
+            "utf-8", "ignore"
+        )
         metadata["chunk_id"] = hashlib.blake2s(chunk_key, digest_size=8).hexdigest()
         merged.append(Document(page_content=document.page_content, metadata=metadata))
     return merged
@@ -604,7 +580,8 @@
     normalized_kind = _normalize_kind(kind, metadata_context)
     strategy = _STRATEGY_REGISTRY.get(normalized_kind)
     if strategy is None:
-        strategy = _STRATEGY_REGISTRY[_DEFAULT_STRATEGY_KEY]
+        normalized_kind = _DEFAULT_STRATEGY_KEY
+        strategy = _STRATEGY_REGISTRY[normalized_kind]
 
     documents = strategy.chunk(raw, cfg, metadata_context)
 
