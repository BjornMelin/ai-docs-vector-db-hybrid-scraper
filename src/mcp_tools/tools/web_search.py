--- conflicted
+++ resolved
@@ -5,7 +5,7 @@
 """
 
 import logging
-from typing import TYPE_CHECKING, Any, Dict, List, Optional
+from typing import TYPE_CHECKING, Any
 
 
 if TYPE_CHECKING:
@@ -1118,7 +1118,6 @@
 
     # Simple correlation analysis
     provider_counts = [len(ir["parameters"]["providers"]) for ir in iteration_results]
-    performance_scores = [ir["performance_score"] for ir in iteration_results]
 
     # Calculate simple correlation
     if len(set(provider_counts)) > 1:
@@ -1151,10 +1150,6 @@
     }
 
 
-<<<<<<< HEAD
-
-=======
->>>>>>> 6bc93396
 def _analyze_quality_threshold_impact(iteration_results: list[dict]) -> float:
     """Analyze impact of quality threshold on performance."""
     if len(iteration_results) < 2:
