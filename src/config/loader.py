"""Application settings definitions and providers."""

# pylint: disable=global-statement

from __future__ import annotations

import json
from pathlib import Path
from typing import Any

from pydantic import (  # pyright: ignore[reportMissingImports]
    Field,
    ValidationError,
    model_validator,
)
from pydantic_settings import (  # pyright: ignore[reportMissingImports]
    BaseSettings,
    SettingsConfigDict,
)

<<<<<<< HEAD
=======
from src.architecture.modes import (  # pyright: ignore[reportMissingImports]
    ApplicationMode,
)

>>>>>>> 2d52fbf7
from .models import (
    AgenticConfig,
    AutomationRouterConfig,
    BrowserUseConfig,
    CacheConfig,
    ChunkingConfig,
    ChunkingStrategy,
    CircuitBreakerConfig,
    Crawl4AIConfig,
    CrawlProvider,
    DatabaseConfig,
    DeploymentConfig,
    DocumentationSite,
    EmbeddingConfig,
    EmbeddingProvider,
    Environment,
    FastEmbedConfig,
    FirecrawlConfig,
    HyDEConfig,
    LogLevel,
    MCPClientConfig,
    MonitoringConfig,
    ObservabilityConfig,
    OpenAIConfig,
    PerformanceConfig,
    PlaywrightConfig,
    QdrantConfig,
    QueryProcessingConfig,
    RAGConfig,
    ReRankingConfig,
    SearchStrategy,
)
from .security.config import SecurityConfig


class Settings(BaseSettings):
    """Normalized application settings sourced from environment variables."""

    model_config = SettingsConfigDict(
        env_file=".env",
        env_file_encoding="utf-8",
        env_nested_delimiter="__",
        env_prefix="AI_DOCS_",
        case_sensitive=False,
        extra="ignore",
        validate_assignment=False,
        env_ignore_empty=True,
        arbitrary_types_allowed=True,
    )

    # Core application metadata
    app_name: str = Field(
        default="AI Documentation Vector DB", description="Application name"
    )
    version: str = Field(default="1.0.0", description="Application version")
    mode: str = Field(default="production", description="Deployment mode label")
    environment: Environment = Field(
        default=Environment.DEVELOPMENT, description="Deployment environment"
    )
    debug: bool = Field(default=False, description="Enable debug features")
    log_level: LogLevel = Field(default=LogLevel.INFO, description="Log level")
    enable_advanced_monitoring: bool = Field(
        default=True, description="Enable advanced monitoring features"
    )
    enable_deployment_features: bool = Field(
        default=True, description="Enable deployment and operations APIs"
    )
    enable_ab_testing: bool = Field(
        default=False, description="Enable A/B testing and experimentation"
    )

    # Paths
    data_dir: Path = Field(default=Path("data"), description="Data directory")
    cache_dir: Path = Field(default=Path("cache"), description="Cache directory")
    logs_dir: Path = Field(default=Path("logs"), description="Logs directory")

    # Provider selection
    embedding_provider: EmbeddingProvider = Field(
        default=EmbeddingProvider.FASTEMBED, description="Embedding provider"
    )
    crawl_provider: CrawlProvider = Field(
        default=CrawlProvider.CRAWL4AI, description="Crawling provider"
    )

    # Nested configuration sections
    cache: CacheConfig = Field(
        default_factory=CacheConfig, description="Cache configuration"
    )
    database: DatabaseConfig = Field(
        default_factory=DatabaseConfig, description="Database configuration"
    )
    qdrant: QdrantConfig = Field(
        default_factory=QdrantConfig, description="Qdrant configuration"
    )
    openai: OpenAIConfig = Field(
        default_factory=OpenAIConfig, description="OpenAI configuration"
    )
    fastembed: FastEmbedConfig = Field(
        default_factory=FastEmbedConfig, description="FastEmbed configuration"
    )
    firecrawl: FirecrawlConfig = Field(
        default_factory=FirecrawlConfig, description="Firecrawl configuration"
    )
    crawl4ai: Crawl4AIConfig = Field(
        default_factory=Crawl4AIConfig, description="Crawl4AI configuration"
    )
    playwright: PlaywrightConfig = Field(
        default_factory=PlaywrightConfig, description="Playwright configuration"
    )
    automation_router: AutomationRouterConfig = Field(
        default_factory=AutomationRouterConfig,
        description="Automation router configuration",
    )
    browser_use: BrowserUseConfig = Field(
        default_factory=BrowserUseConfig, description="browser-use configuration"
    )
    mcp_client: MCPClientConfig = Field(
        default_factory=MCPClientConfig,  # type: ignore[call-arg]
        description="MCP client configuration",
    )
    chunking: ChunkingConfig = Field(
        default_factory=ChunkingConfig, description="Document chunking settings"
    )
    embedding: EmbeddingConfig = Field(
        default_factory=EmbeddingConfig, description="Embedding configuration"
    )
    hyde: HyDEConfig = Field(
        default_factory=HyDEConfig, description="HyDE configuration"
    )
    agentic: AgenticConfig = Field(
        default_factory=AgenticConfig, description="Agentic workflow configuration"
    )
    rag: RAGConfig = Field(default_factory=RAGConfig, description="RAG configuration")
    reranking: ReRankingConfig = Field(
        default_factory=ReRankingConfig, description="Re-ranking configuration"
    )
    security: SecurityConfig = Field(
        default_factory=SecurityConfig, description="Security configuration"
    )
    performance: PerformanceConfig = Field(
        default_factory=PerformanceConfig, description="Performance configuration"
    )
    circuit_breaker: CircuitBreakerConfig = Field(
        default_factory=CircuitBreakerConfig,
        description="Circuit breaker configuration",
    )
    query_processing: QueryProcessingConfig = Field(
        default_factory=QueryProcessingConfig,
        description="Query processing configuration",
    )
    monitoring: MonitoringConfig = Field(
        default_factory=MonitoringConfig, description="Monitoring configuration"
    )
    observability: ObservabilityConfig = Field(
        default_factory=ObservabilityConfig, description="Observability configuration"
    )
    deployment: DeploymentConfig = Field(
        default_factory=DeploymentConfig, description="Deployment configuration"
    )
    documentation_sites: list[DocumentationSite] = Field(
        default_factory=list, description="Documentation sites to crawl"
    )

    @model_validator(mode="after")
    def validate_provider_keys(self) -> Settings:
        if self.environment == Environment.TESTING:
            return self
        openai_api_key = getattr(self.openai, "api_key", None)
        firecrawl_api_key = getattr(self.firecrawl, "api_key", None)

        if self.embedding_provider is EmbeddingProvider.OPENAI and not openai_api_key:
            msg = "OpenAI API key required when using OpenAI embedding provider"
            raise ValueError(msg)
        if self.crawl_provider is CrawlProvider.FIRECRAWL and not firecrawl_api_key:
            msg = "Firecrawl API key required when using Firecrawl provider"
            raise ValueError(msg)
        return self

    def is_development(self) -> bool:
        """Return True when running in development environment."""

        return self.environment is Environment.DEVELOPMENT

    def is_production(self) -> bool:
        """Return True when running in production environment."""

        return self.environment is Environment.PRODUCTION

    def get_effective_chunking_strategy(self) -> ChunkingStrategy:
        """Return the configured chunking strategy."""

        return getattr(self.chunking, "strategy", ChunkingStrategy.BASIC)

    def get_effective_search_strategy(self) -> SearchStrategy:
        """Return the configured search strategy."""

        return getattr(self.embedding, "search_strategy", SearchStrategy.DENSE)

    def get_feature_flags(self) -> dict[str, bool]:
        """Return the active feature flags for the unified application."""

        return {
            "advanced_monitoring": self.enable_advanced_monitoring,
            "deployment_features": self.enable_deployment_features,
            "a_b_testing": self.enable_ab_testing,
            "comprehensive_observability": bool(
                getattr(self.observability, "enabled", False)
            ),
        }


def ensure_runtime_directories(settings: Settings) -> None:
    """Create runtime directories required by the application."""

    for directory in (settings.data_dir, settings.cache_dir, settings.logs_dir):
        directory.mkdir(parents=True, exist_ok=True)


def load_settings(**overrides: Any) -> Settings:
    """Instantiate settings from the environment without caching."""

    settings = Settings(**overrides)
    ensure_runtime_directories(settings)
    return settings


_ACTIVE_SETTINGS: Settings | None = None


def get_settings() -> Settings:
    """Return the cached application settings instance."""

    global _ACTIVE_SETTINGS  # noqa: PLW0603 - intentional module-level cache
    if _ACTIVE_SETTINGS is None:
        _ACTIVE_SETTINGS = load_settings()
    return _ACTIVE_SETTINGS


def refresh_settings(
    *,
    settings: Settings | None = None,
    **overrides: Any,
) -> Settings:
    """Replace the cached settings instance.

    Args:
        settings: Optional pre-built settings instance to promote to the cache.
        **overrides: Keyword arguments forwarded to ``load_settings``.

    Returns:
        The newly cached settings instance.
    """

    global _ACTIVE_SETTINGS  # noqa: PLW0603 - intentional module-level cache
    if settings is not None and overrides:
        msg = "Provide either a concrete settings instance or overrides, not both."
        raise ValueError(msg)
    if settings is not None:
        _ACTIVE_SETTINGS = settings
        return _ACTIVE_SETTINGS
    if overrides:
        _ACTIVE_SETTINGS = load_settings(**overrides)
        return _ACTIVE_SETTINGS
    _ACTIVE_SETTINGS = load_settings()
    return _ACTIVE_SETTINGS


def validate_settings_payload(
    payload: dict[str, Any], *, base: dict[str, Any] | None = None
) -> tuple[bool, list[str], Settings | None]:
    """Validate configuration data using the Settings model."""

    merged: dict[str, Any] = {
        "environment": Environment.DEVELOPMENT,
        "debug": False,
        "log_level": LogLevel.INFO,
    }
    if base:
        merged.update(base)
    merged.update(payload)

    try:
        settings = load_settings(**merged)
    except ValidationError as exc:
        errors = []
        for error in exc.errors():
            field_path = " -> ".join(str(part) for part in error["loc"])
            errors.append(f"{field_path}: {error['msg']}")
        return False, errors, None
    except (TypeError, ValueError) as exc:  # pragma: no cover - defensive branch
        return False, [str(exc)], None

    return True, [], settings


def load_settings_from_file(path: Path) -> Settings:
    """Load settings overrides from a JSON or YAML file."""

    if not path.exists():
        msg = f"Configuration file not found: {path}"
        raise FileNotFoundError(msg)

    text = path.read_text(encoding="utf-8")
    suffix = path.suffix.lower()

    try:
        if suffix in {".json"}:
            payload = json.loads(text)
        elif suffix in {".yaml", ".yml"}:
            try:
                import yaml  # type: ignore import  # pylint: disable=import-outside-toplevel
            except ModuleNotFoundError as exc:  # pragma: no cover - optional dep
                raise ImportError(
                    "Loading YAML configurations requires PyYAML. "
                    "Install with `pip install pyyaml`."
                ) from exc
            payload = yaml.safe_load(text)
        else:
            msg = f"Unsupported configuration file format: {path.suffix}"
            raise ValueError(msg)
    except (json.JSONDecodeError, ValueError) as exc:
        raise ValueError(f"Invalid configuration file: {exc}") from exc

    if not isinstance(payload, dict):
        msg = "Configuration file must define a JSON/YAML object"
        raise ValueError(msg)

    return load_settings(**payload)


__all__ = [
    "Settings",
    "ensure_runtime_directories",
    "get_settings",
    "load_settings",
    "refresh_settings",
    "load_settings_from_file",
    "validate_settings_payload",
]<|MERGE_RESOLUTION|>--- conflicted
+++ resolved
@@ -18,13 +18,6 @@
     SettingsConfigDict,
 )
 
-<<<<<<< HEAD
-=======
-from src.architecture.modes import (  # pyright: ignore[reportMissingImports]
-    ApplicationMode,
-)
-
->>>>>>> 2d52fbf7
 from .models import (
     AgenticConfig,
     AutomationRouterConfig,
