"""Simplified configuration system for AI Documentation Vector DB.

Consolidated from 14 files (6,797 lines) to 3 files (~400 lines) following KISS principles.
Provides all essential configuration without over-engineering.
"""

# Core configuration
# Configuration management
from .config_manager import (
    ConfigManager,
    create_and_load_config_async,
    get_config_manager,
    set_config_manager,
)
from .core import (
    BrowserUseConfig,
    CacheConfig,
    ChunkingConfig,
    CircuitBreakerConfig,
    Config,
    Crawl4AIConfig,
    DeploymentConfig,
    DocumentationSite,
    EmbeddingConfig,
    FastEmbedConfig,
    FirecrawlConfig,
    HyDEConfig,
    MonitoringConfig,
    ObservabilityConfig,
    OpenAIConfig,
    PerformanceConfig,
    PlaywrightConfig,
    QdrantConfig,
    RAGConfig,
    SecurityConfig,
    SQLAlchemyConfig,
    TaskQueueConfig,
    get_config,
    get_config_with_auto_detection,
    reset_config,
    set_config,
)

# Instrumented configuration with OpenTelemetry tracing
# Disabled due to circular imports and missing module
# from .instrumented_core import (
#     InstrumentedConfig,
#     create_instrumented_config,
#     create_instrumented_config_with_auto_detection,
#     load_instrumented_config_from_file,
#     load_instrumented_config_from_file_async,
# )
<<<<<<< HEAD
=======

>>>>>>> b1a6caa5
# Deployment tier configuration
from .deployment_tiers import (
    DeploymentTier,
    TierCapability,
    TierConfiguration,
    TierManager,
    default_tier_manager,
    get_current_tier_config,
    is_feature_enabled,
)

# Enums
from .enums import (
    ABTestVariant,
    CacheType,
    ChunkingStrategy,
    CrawlProvider,
    DocumentStatus,
    EmbeddingModel,
    EmbeddingProvider,
    Environment,
    FusionAlgorithm,
    LogLevel,
    ModelType,
    OptimizationStrategy,
    QueryComplexity,
    QueryType,
    SearchAccuracy,
    SearchStrategy,
    VectorType,
)

# Enhanced error handling
from .error_handling import (
    ConfigError,
    ConfigFileWatchError,
    ConfigLoadError,
    ConfigReloadError,
    ConfigValidationError,
    ErrorContext,
    GracefulDegradationHandler,
    RetryableConfigOperation,
    SafeConfigLoader,
    async_error_context,
    get_degradation_handler,
    handle_validation_error,
    retry_config_operation,
)


# Legacy aliases for backward compatibility
UnifiedConfig = Config

__all__: list[str] = [
    "ABTestVariant",
    "BrowserUseConfig",
    "CacheConfig",
    "CacheType",
    "ChunkingConfig",
    "ChunkingStrategy",
    "CircuitBreakerConfig",
    "Config",
    "ConfigError",
    "ConfigFileWatchError",
    "ConfigLoadError",
    "ConfigManager",
    "ConfigReloadError",
    "ConfigValidationError",
    "Crawl4AIConfig",
    "CrawlProvider",
    "DeploymentConfig",
    "DeploymentTier",
    "DocumentStatus",
    "DocumentationSite",
    "EmbeddingConfig",
    "EmbeddingModel",
    "EmbeddingProvider",
    "Environment",
    "ErrorContext",
    "FastEmbedConfig",
    "FirecrawlConfig",
    "FusionAlgorithm",
    "GracefulDegradationHandler",
    "HyDEConfig",
    # "InstrumentedConfig",  # Disabled due to circular imports
    "LogLevel",
    "ModelType",
    "MonitoringConfig",
    "ObservabilityConfig",
    "OpenAIConfig",
    "OptimizationStrategy",
    "PerformanceConfig",
    "PlaywrightConfig",
    "QdrantConfig",
    "QueryComplexity",
    "QueryType",
    "RAGConfig",
<<<<<<< HEAD
    "RetryableConfigOperation",
=======
>>>>>>> b1a6caa5
    "SQLAlchemyConfig",
    "SafeConfigLoader",
    "SearchAccuracy",
    "SearchStrategy",
    "SecurityConfig",
    "TaskQueueConfig",
    "TierCapability",
    "TierConfiguration",
    "TierManager",
    "UnifiedConfig",
    "VectorType",
<<<<<<< HEAD
    "async_error_context",
    "create_and_load_config_async",
=======
>>>>>>> b1a6caa5
    # "create_instrumented_config",  # Disabled due to circular imports
    # "create_instrumented_config_with_auto_detection",  # Disabled due to circular imports
    "default_tier_manager",
    "get_config",
    "get_config_manager",
    "get_config_with_auto_detection",
    "get_current_tier_config",
    "get_degradation_handler",
    "handle_validation_error",
    "is_feature_enabled",
    # "load_instrumented_config_from_file",  # Disabled due to circular imports
    # "load_instrumented_config_from_file_async",  # Disabled due to circular imports
    "reset_config",
    "retry_config_operation",
    "set_config",
    "set_config_manager",
]<|MERGE_RESOLUTION|>--- conflicted
+++ resolved
@@ -50,10 +50,7 @@
 #     load_instrumented_config_from_file,
 #     load_instrumented_config_from_file_async,
 # )
-<<<<<<< HEAD
-=======
 
->>>>>>> b1a6caa5
 # Deployment tier configuration
 from .deployment_tiers import (
     DeploymentTier,
@@ -151,26 +148,20 @@
     "QueryComplexity",
     "QueryType",
     "RAGConfig",
-<<<<<<< HEAD
     "RetryableConfigOperation",
-=======
->>>>>>> b1a6caa5
-    "SQLAlchemyConfig",
     "SafeConfigLoader",
     "SearchAccuracy",
     "SearchStrategy",
     "SecurityConfig",
+    "SQLAlchemyConfig",
     "TaskQueueConfig",
     "TierCapability",
     "TierConfiguration",
     "TierManager",
     "UnifiedConfig",
     "VectorType",
-<<<<<<< HEAD
     "async_error_context",
     "create_and_load_config_async",
-=======
->>>>>>> b1a6caa5
     # "create_instrumented_config",  # Disabled due to circular imports
     # "create_instrumented_config_with_auto_detection",  # Disabled due to circular imports
     "default_tier_manager",
