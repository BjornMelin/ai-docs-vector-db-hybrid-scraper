--- conflicted
+++ resolved
@@ -12,10 +12,7 @@
 
 from src.architecture.modes import ApplicationMode, get_current_mode, get_mode_config
 from src.architecture.service_factory import ModeAwareServiceFactory
-<<<<<<< HEAD
-=======
-from src.config import get_config
-from src.services.fastapi.middleware import manager as middleware_manager
+from src.services.fastapi.middleware.manager import get_middleware_manager
 
 
 # Import routers and services (conditional imports moved to top level)
@@ -67,7 +64,6 @@
 except ImportError:
     EmbeddingManager = None
     VectorDBService = None
->>>>>>> 6bc93396
 
 
 logger = logging.getLogger(__name__)
@@ -161,11 +157,6 @@
 
 def _apply_middleware_stack(app: FastAPI, middleware_stack: list[str]) -> None:
     """Apply mode-specific middleware stack."""
-<<<<<<< HEAD
-    from src.services.fastapi.middleware.manager import get_middleware_manager
-=======
->>>>>>> 6bc93396
-
     middleware_manager = get_middleware_manager()
     middleware_manager.apply_middleware(app, middleware_stack)
 
@@ -360,22 +351,6 @@
             simple_cache.SimpleCacheService,
             enterprise_cache.EnterpriseCacheService,
         )
-<<<<<<< HEAD
-
-    except ImportError as e:
-        logger.warning("Some service implementations not available: %s", e)
-
-    # Register universal services (work in both modes)
-    try:
-        from src.services.embeddings.manager import EmbeddingManager
-        from src.services.vector_db.service import QdrantService
-
-        factory.register_universal_service("embedding_service", EmbeddingManager)
-        factory.register_universal_service("vector_db_service", QdrantService)
-
-    except ImportError as e:
-        logger.warning("Universal services not available: %s", e)
-=======
     else:
         logger.warning("Some service implementations not available")
 
@@ -385,7 +360,6 @@
         factory.register_universal_service("vector_db_service", VectorDBService)
     else:
         logger.warning("Universal services not available")
->>>>>>> 6bc93396
 
 
 async def _initialize_critical_services(factory: ModeAwareServiceFactory) -> None:
@@ -410,9 +384,9 @@
 
 def get_app_mode(app: FastAPI) -> ApplicationMode:
     """Get the mode of a FastAPI application."""
-    return app.state.mode  # type: ignore
+    return app.state.mode  # type: ignore[attr-defined]
 
 
 def get_app_service_factory(app: FastAPI) -> ModeAwareServiceFactory:
     """Get the service factory from a FastAPI application."""
-    return app.state.service_factory  # type: ignore+    return app.state.service_factory  # type: ignore[attr-defined]