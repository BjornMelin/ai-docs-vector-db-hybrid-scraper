--- conflicted
+++ resolved
@@ -86,13 +86,8 @@
         )
 
 
-<<<<<<< HEAD
-def _create_firecrawl_client(config: Any) -> AsyncFirecrawlApp:
-    """Create Firecrawl client with configuration."""
-=======
 def _create_firecrawl_client(config: Any) -> AsyncFirecrawlApp | None:
     """Create Firecrawl client when the SDK is available."""
-
     try:
         module = importlib.import_module("firecrawl")
     except ModuleNotFoundError:
@@ -108,7 +103,6 @@
 
     client_factory = cast("type[AsyncFirecrawlApp]", client_cls)
 
->>>>>>> 547287b1
     try:
         firecrawl_config = getattr(config, "firecrawl", None)
         api_key = getattr(firecrawl_config, "api_key", None) or ""
@@ -271,45 +265,17 @@
     config: Any,
     embedding_manager: Any,
     cache_manager: Any,
-<<<<<<< HEAD
-) -> Any | None:
-    """Lazily instantiate the ContentIntelligenceService if available."""
-    try:
-        module = importlib.import_module("src.services.content_intelligence.service")
-    except ModuleNotFoundError:
-        logger.debug(
-            "Content intelligence service unavailable; optional dependency missing"
-        )
-        return None
-
-    service_cls = getattr(module, "ContentIntelligenceService", None)
-    if service_cls is None:
-        logger.warning(
-            "Content intelligence module does not expose ContentIntelligenceService"
-        )
-        return None
-
-    return service_cls(
-=======
 ) -> ContentIntelligenceService:
     """Instantiate the ContentIntelligenceService using required dependencies."""
-
-    service = ContentIntelligenceService(
->>>>>>> 547287b1
+    return ContentIntelligenceService(
         config=config,
         embedding_manager=embedding_manager,
         cache_manager=cache_manager,
     )
 
 
-<<<<<<< HEAD
-def _create_browser_manager(config: Any) -> Any | None:
-    """Instantiate the UnifiedBrowserManager if optional dependencies exist."""
-=======
 def _create_browser_manager(config: Any) -> UnifiedBrowserManager | None:
     """Instantiate the UnifiedBrowserManager when optional deps are available."""
-
->>>>>>> 547287b1
     try:
         module = importlib.import_module("src.services.browser.unified_manager")
     except ModuleNotFoundError as exc:
