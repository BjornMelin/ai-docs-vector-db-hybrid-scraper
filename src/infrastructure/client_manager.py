"""Client coordination layer using function-based dependencies."""

import asyncio
import importlib
import logging
import threading
from collections.abc import Awaitable, Callable
from contextlib import asynccontextmanager
from datetime import timedelta
from typing import TYPE_CHECKING, Any, cast

from dependency_injector.wiring import Provide, inject
from langchain_mcp_adapters.client import MultiServerMCPClient
from langchain_mcp_adapters.sessions import Connection

from src.config import Config, get_config
from src.config.models import MCPClientConfig, MCPServerConfig, MCPTransport
from src.infrastructure.clients import (
    FirecrawlClientProvider,
    HTTPClientProvider,
    OpenAIClientProvider,
    QdrantClientProvider,
    RedisClientProvider,
)
from src.infrastructure.container import ApplicationContainer, get_container
from src.services.embeddings.fastembed_provider import FastEmbedProvider
from src.services.errors import APIError
from src.services.rag.generator import RAGGenerator
from src.services.rag.utils import initialise_rag_generator
from src.services.vector_db.service import VectorStoreService


if TYPE_CHECKING:
    from src.services.browser.automation_router import (
        AutomationRouter as AutomationRouterProtocol,
    )
else:  # pragma: no cover - type checking guard
    AutomationRouterProtocol = Any

try:  # pragma: no cover - optional dependency
    from src.services.browser.automation_router import (
        AutomationRouter as _AutomationRouterImpl,
    )
except ModuleNotFoundError:  # pragma: no cover - optional dependency
    _AutomationRouterImpl = None

AutomationRouterImpl: type[AutomationRouterProtocol] | None = _AutomationRouterImpl


if TYPE_CHECKING:  # pragma: no cover - imported for typing only
    from src.services.cache.manager import CacheManager
    from src.services.content_intelligence.service import ContentIntelligenceService
    from src.services.core.project_storage import ProjectStorage
    from src.services.crawling.manager import CrawlManager
    from src.services.embeddings.manager import EmbeddingManager
    from src.services.rag.generator import RAGGenerator


# Import dependencies for health checks
if TYPE_CHECKING:  # pragma: no cover - import only for type checking
    HealthStatusCallable = Callable[[], Awaitable[dict[str, dict[str, Any]]]]
    OverallHealthCallable = Callable[[], Awaitable[dict[str, Any]]]
else:
    HealthStatusCallable = Callable[[], Awaitable[dict[str, dict[str, Any]]]]
    OverallHealthCallable = Callable[[], Awaitable[dict[str, Any]]]

_dependencies_module = None
try:  # pragma: no cover - optional dependency
    _dependencies_module = importlib.import_module("src.services.dependencies")
except ImportError:
    _dependencies_module = None

if _dependencies_module is not None:
    _deps_get_health_status = getattr(_dependencies_module, "get_health_status", None)
    _deps_get_overall_health = getattr(_dependencies_module, "get_overall_health", None)
else:
    _deps_get_health_status = None
    _deps_get_overall_health = None

deps_get_health_status: HealthStatusCallable | None = (
    cast(HealthStatusCallable, _deps_get_health_status)
    if _deps_get_health_status is not None
    else None
)
deps_get_overall_health: OverallHealthCallable | None = (
    cast(OverallHealthCallable, _deps_get_overall_health)
    if _deps_get_overall_health is not None
    else None
)


logger = logging.getLogger(__name__)


async def _ensure_service_registry():  # pragma: no cover - thin wrapper
    from src.services.registry import (
        ensure_service_registry as _ensure_service_registry,
    )

    return await _ensure_service_registry()


class ClientManager:  # pylint: disable=too-many-public-methods,too-many-instance-attributes
    """Client coordination layer using function-based dependencies."""

    _instance: "ClientManager | None" = None
    _lock = asyncio.Lock()
    _init_lock = threading.Lock()

    def __new__(cls):
        """Ensure singleton instance with thread safety."""
        if cls._instance is None:
            with cls._init_lock:
                if cls._instance is None:
                    cls._instance = super().__new__(cls)
        return cls._instance

    def __init__(self):
        """Initialize client manager."""
        if hasattr(self, "_initialized") and self._initialized:
            return

        # Provider compatibility layer
        self._providers: dict[str, Any] = {}
        self._parallel_processing_system: Any | None = None
        self._initialized = False
        self._vector_store_service: VectorStoreService | None = None
<<<<<<< HEAD
        self._cache_manager: CacheManager | None = None
        self._embedding_manager: EmbeddingManager | None = None
        self._crawl_manager: CrawlManager | None = None
        self._content_intelligence: ContentIntelligenceService | None = None
        self._project_storage: ProjectStorage | None = None
        self._rag_generator: RAGGenerator | None = None
=======
        self._rag_generator: RAGGenerator | None = None
        self._rag_generator_lock = asyncio.Lock()
>>>>>>> 3ff6c383
        self._config = get_config()
        self._automation_router: AutomationRouterProtocol | None = None
        self._mcp_client: MultiServerMCPClient | None = None
        self._mcp_client_lock = asyncio.Lock()

    @property
    def config(self) -> Config:
        """Return the lazily loaded application configuration."""

        return self._config

    @inject
    def initialize_providers(  # pylint: disable=too-many-arguments,too-many-positional-arguments
        self,
        openai_provider: OpenAIClientProvider = Provide[
            ApplicationContainer.openai_provider
        ],
        qdrant_provider: QdrantClientProvider = Provide[
            ApplicationContainer.qdrant_provider
        ],
        redis_provider: RedisClientProvider = Provide[
            ApplicationContainer.redis_provider
        ],
        firecrawl_provider: FirecrawlClientProvider = Provide[
            ApplicationContainer.firecrawl_provider
        ],
        http_provider: HTTPClientProvider = Provide[ApplicationContainer.http_provider],
    ) -> None:
        """Initialize client providers using dependency injection."""
        self._providers = {
            "openai": openai_provider,
            "qdrant": qdrant_provider,
            "redis": redis_provider,
            "firecrawl": firecrawl_provider,
            "http": http_provider,
        }

    @property
    def is_initialized(self) -> bool:
        """Check if the client manager is initialized."""
        return self._initialized

    async def initialize(self) -> None:
        """Initialize client manager with function-based dependencies."""
        async with self._lock:
            if self._initialized:
                return
            container = get_container()
            if container:
                container.wire(modules=[__name__])
                self.initialize_providers()
            await self._initialize_parallel_processing_system()
            self._initialized = True
            logger.info("ClientManager initialized with function-based dependencies")

    async def _initialize_parallel_processing_system(self) -> None:
        """Initialize the parallel processing system using dependency injection."""
        try:
            container = get_container()
            if container:
                # Get the parallel processing system from the container
                # Note: embedding manager is now accessed via
                # function-based dependencies
                self._parallel_processing_system = (
                    container.parallel_processing_system()
                )
                logger.info("Parallel processing system initialized")
            else:
                logger.warning(
                    "Cannot initialize parallel processing system: "
                    "container not available"
                )
        except (ImportError, AttributeError, RuntimeError):
            logger.exception("Failed to initialize parallel processing system")
            # Continue without parallel processing
            self._parallel_processing_system = None

    async def cleanup(self) -> None:
        """Cleanup resources (function-based dependencies are stateless)."""
        if self._vector_store_service:
            await self._vector_store_service.cleanup()
            self._vector_store_service = None
        if self._rag_generator:
<<<<<<< HEAD
            try:
                await self._rag_generator.cleanup()
            except Exception:  # pragma: no cover - defensive
                logger.exception("Failed to cleanup RAG generator")
            self._rag_generator = None
        self._cache_manager = None
        self._embedding_manager = None
        self._crawl_manager = None
        self._content_intelligence = None
        self._project_storage = None
=======
            await self._rag_generator.cleanup()
            self._rag_generator = None
>>>>>>> 3ff6c383
        self._mcp_client = None
        self._providers.clear()
        self._parallel_processing_system = None
        self._initialized = False
        logger.info("ClientManager cleaned up")

    @classmethod
    def reset_singleton(cls) -> None:
        """Reset singleton instance for testing purposes."""
        with cls._init_lock:
            cls._instance = None

    async def get_openai_client(self):
        provider = self._providers.get("openai")
        if not provider:
            msg = "OpenAI client provider not available"
            raise APIError(msg)
        return provider.client

    async def get_qdrant_client(self):
        provider = self._providers.get("qdrant")
        if not provider:
            msg = "Qdrant client provider not available"
            raise APIError(msg)
        return provider.client

    async def get_mcp_client(self) -> MultiServerMCPClient:
        """Return a cached MultiServerMCPClient built from configuration."""

        async with self._mcp_client_lock:
            if self._mcp_client is not None:
                return self._mcp_client

            config = getattr(self._config, "mcp_client", None)
            if not isinstance(config, MCPClientConfig) or not config.enabled:
                msg = "MCP client integration is disabled"
                raise APIError(msg)
            if not config.servers:
                msg = "No MCP servers configured"
                raise APIError(msg)

            connections = self._build_mcp_connections(config)
            self._mcp_client = MultiServerMCPClient(connections)
            return self._mcp_client

    def _build_mcp_connections(self, config: MCPClientConfig) -> dict[str, Connection]:
        """Translate MCP client config to connection mappings."""

        connections: dict[str, Connection] = {}
        for server in config.servers:
            connections[server.name] = self._serialise_mcp_server(server, config)
        return connections

    @staticmethod
    def _serialise_mcp_server(
        server: MCPServerConfig, config: MCPClientConfig
    ) -> Connection:
        """Return serialised configuration for a single MCP server."""

        timeout_ms = server.timeout_ms or config.request_timeout_ms
        timeout = timedelta(milliseconds=timeout_ms)

        if server.transport == MCPTransport.STDIO:
            payload = {
                "transport": "stdio",
                "command": server.command,
                "args": list(server.args),
            }
            if server.env:
                payload["env"] = dict(server.env)
            return cast(Connection, payload)

        if server.transport == MCPTransport.STREAMABLE_HTTP:
            payload = {
                "transport": "streamable_http",
                "url": str(server.url),
                "timeout": timeout,
            }
            if server.headers:
                payload["headers"] = dict(server.headers)
            return cast(Connection, payload)

        payload = {
            "transport": "sse",
            "url": str(server.url),
            "timeout": timeout,
            "sse_read_timeout": timeout,
        }
        if server.headers:
            payload["headers"] = dict(server.headers)
        return cast(Connection, payload)

    async def get_vector_store_service(self) -> VectorStoreService:
        if self._vector_store_service:
            return self._vector_store_service

        model_name = getattr(self._config.fastembed, "model", "BAAI/bge-small-en-v1.5")
        provider = FastEmbedProvider(model_name=model_name)
        service = VectorStoreService(self._config, self, provider)
        await service.initialize()
        self._vector_store_service = service
        return service

<<<<<<< HEAD
    async def get_cache_manager(self) -> "CacheManager":
        if self._cache_manager:
            return self._cache_manager

        registry = await _ensure_service_registry()
        self._cache_manager = registry.cache_manager
        return self._cache_manager

    async def get_embedding_manager(self) -> "EmbeddingManager":
        if self._embedding_manager:
            return self._embedding_manager

        registry = await _ensure_service_registry()
        self._embedding_manager = cast("EmbeddingManager", registry.embedding_manager)
        return self._embedding_manager

    async def get_crawl_manager(self) -> "CrawlManager":
        if self._crawl_manager:
            return self._crawl_manager

        registry = await _ensure_service_registry()
        self._crawl_manager = registry.crawl_manager
        return self._crawl_manager

    async def get_content_intelligence_service(
        self,
    ) -> "ContentIntelligenceService":
        if self._content_intelligence:
            return self._content_intelligence

        registry = await _ensure_service_registry()
        self._content_intelligence = registry.content_intelligence
        return self._content_intelligence

    async def get_project_storage(self) -> "ProjectStorage":
        if self._project_storage:
            return self._project_storage

        registry = await _ensure_service_registry()
        self._project_storage = registry.project_storage
        return self._project_storage

    async def get_rag_generator(self) -> "RAGGenerator":
        if self._rag_generator:
            return self._rag_generator

        from src.services.rag.generator import (  # pylint: disable=import-outside-toplevel
            RAGGenerator,
        )
        from src.services.rag.models import (  # pylint: disable=import-outside-toplevel
            RAGConfig as ServiceRAGConfig,
        )
        from src.services.rag.retriever import (  # pylint: disable=import-outside-toplevel
            VectorServiceRetriever,
        )

        vector_service = await self.get_vector_store_service()
        rag_config_model = getattr(self._config, "rag", None)
        rag_config = ServiceRAGConfig.model_validate(
            rag_config_model.model_dump() if rag_config_model is not None else {}
        )

        collection_name = getattr(
            getattr(self._config, "qdrant", None),
            "collection_name",
            "documents",
        )

        retriever = VectorServiceRetriever(
            vector_service=vector_service,
            collection=collection_name,
            k=rag_config.retriever_top_k,
            rag_config=rag_config,
        )

        generator = RAGGenerator(rag_config, retriever)
        await generator.initialize()
        self._rag_generator = generator
        return generator
=======
    async def get_rag_generator(self) -> RAGGenerator:
        """Return an initialized and cached RAG generator instance."""

        if self._rag_generator is not None:
            return self._rag_generator

        async with self._rag_generator_lock:
            if self._rag_generator is None:
                vector_store = await self.get_vector_store_service()
                rag_generator, _ = await initialise_rag_generator(
                    self._config, vector_store
                )
                self._rag_generator = rag_generator
        assert self._rag_generator is not None
        return self._rag_generator
>>>>>>> 3ff6c383

    async def get_redis_client(self):
        provider = self._providers.get("redis")
        if not provider:
            msg = "Redis client provider not available"
            raise APIError(msg)
        return provider.client

    async def get_firecrawl_client(self):
        provider = self._providers.get("firecrawl")
        if not provider:
            msg = "Firecrawl client provider not available"
            raise APIError(msg)
        return provider.client

    async def get_http_client(self):
        provider = self._providers.get("http")
        if not provider:
            msg = "HTTP client provider not available"
            raise APIError(msg)
        return provider.client

    # Function-based dependency access methods (backward compatibility)

    async def get_health_status(self) -> dict[str, dict[str, Any]]:
        """Get health status using function-based dependencies."""
        if deps_get_health_status:
            return await deps_get_health_status()
        logger.warning(
            "Health status monitoring not available - function-based dependency "
            "not found"
        )
        return {}

    async def get_overall_health(self) -> dict[str, Any]:
        """Get overall health using function-based dependencies."""
        if deps_get_overall_health:
            return await deps_get_overall_health()
        return {
            "overall_healthy": False,
            "error": "Health monitoring not available",
        }

    async def get_service_status(self) -> dict[str, Any]:
        """Get service status using function-based dependencies."""
        return {
            "initialized": self._initialized,
            "mode": "function_based_dependencies",
            "providers": list(self._providers.keys()),
            "parallel_processing": self._parallel_processing_system is not None,
            "note": "Using function-based dependencies instead of Manager classes",
        }

    async def get_parallel_processing_system(self):
        """Get parallel processing system instance."""
        return self._parallel_processing_system

    async def get_browser_automation_router(self):
        """Get browser automation router for intelligent scraping.

        Returns:
            AutomationRouter instance for intelligent browser automation
        """

        if AutomationRouterImpl is None:
            msg = "Automation router is unavailable; browser features are disabled"
            raise RuntimeError(msg)

        if self._automation_router is None:
            router = AutomationRouterImpl(self._config)
            await router.initialize()
            self._automation_router = router
        return self._automation_router

    @asynccontextmanager
    async def managed_client(self, client_type: str):
        getters = {
            "qdrant": self.get_qdrant_client,
            "openai": self.get_openai_client,
            "firecrawl": self.get_firecrawl_client,
            "redis": self.get_redis_client,
            "http": self.get_http_client,
            "parallel_processing": self.get_parallel_processing_system,
        }
        if client_type not in getters:
            msg = (
                f"Unknown client type: {client_type}. Available: {list(getters.keys())}"
            )
            raise ValueError(msg)
        try:
            yield await getters[client_type]()
        except (ConnectionError, TimeoutError, APIError, ValueError, RuntimeError):
            logger.exception("Error using %s client", client_type)
            raise

    async def __aenter__(self):
        await self.initialize()
        return self

    async def __aexit__(self, exc_type, exc_val, exc_tb):
        await self.cleanup()
        return False

    @classmethod
    def from_unified_config(cls) -> "ClientManager":
        """Create ClientManager instance from unified config.

        Used by function-based dependencies for singleton pattern.
        """
        return cls()<|MERGE_RESOLUTION|>--- conflicted
+++ resolved
@@ -26,7 +26,6 @@
 from src.services.embeddings.fastembed_provider import FastEmbedProvider
 from src.services.errors import APIError
 from src.services.rag.generator import RAGGenerator
-from src.services.rag.utils import initialise_rag_generator
 from src.services.vector_db.service import VectorStoreService
 
 
@@ -93,6 +92,7 @@
 
 
 async def _ensure_service_registry():  # pragma: no cover - thin wrapper
+    # pylint: disable=import-outside-toplevel
     from src.services.registry import (
         ensure_service_registry as _ensure_service_registry,
     )
@@ -125,17 +125,12 @@
         self._parallel_processing_system: Any | None = None
         self._initialized = False
         self._vector_store_service: VectorStoreService | None = None
-<<<<<<< HEAD
         self._cache_manager: CacheManager | None = None
         self._embedding_manager: EmbeddingManager | None = None
         self._crawl_manager: CrawlManager | None = None
         self._content_intelligence: ContentIntelligenceService | None = None
         self._project_storage: ProjectStorage | None = None
         self._rag_generator: RAGGenerator | None = None
-=======
-        self._rag_generator: RAGGenerator | None = None
-        self._rag_generator_lock = asyncio.Lock()
->>>>>>> 3ff6c383
         self._config = get_config()
         self._automation_router: AutomationRouterProtocol | None = None
         self._mcp_client: MultiServerMCPClient | None = None
@@ -219,7 +214,6 @@
             await self._vector_store_service.cleanup()
             self._vector_store_service = None
         if self._rag_generator:
-<<<<<<< HEAD
             try:
                 await self._rag_generator.cleanup()
             except Exception:  # pragma: no cover - defensive
@@ -230,10 +224,6 @@
         self._crawl_manager = None
         self._content_intelligence = None
         self._project_storage = None
-=======
-            await self._rag_generator.cleanup()
-            self._rag_generator = None
->>>>>>> 3ff6c383
         self._mcp_client = None
         self._providers.clear()
         self._parallel_processing_system = None
@@ -337,7 +327,6 @@
         self._vector_store_service = service
         return service
 
-<<<<<<< HEAD
     async def get_cache_manager(self) -> "CacheManager":
         if self._cache_manager:
             return self._cache_manager
@@ -417,23 +406,6 @@
         await generator.initialize()
         self._rag_generator = generator
         return generator
-=======
-    async def get_rag_generator(self) -> RAGGenerator:
-        """Return an initialized and cached RAG generator instance."""
-
-        if self._rag_generator is not None:
-            return self._rag_generator
-
-        async with self._rag_generator_lock:
-            if self._rag_generator is None:
-                vector_store = await self.get_vector_store_service()
-                rag_generator, _ = await initialise_rag_generator(
-                    self._config, vector_store
-                )
-                self._rag_generator = rag_generator
-        assert self._rag_generator is not None
-        return self._rag_generator
->>>>>>> 3ff6c383
 
     async def get_redis_client(self):
         provider = self._providers.get("redis")
