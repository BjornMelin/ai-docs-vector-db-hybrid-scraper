[project]
name = "ai-docs-vector-db-hybrid-scraper"
version = "0.1.0"
description = "Hybrid AI documentation scraping system combining Crawl4AI (bulk) + Firecrawl MCP (on-demand) with Qdrant vector database for Codex/Claude Code/Gemini CLI, and more integration"
readme = "README.md"
license = { text = "MIT" }
requires-python = ">=3.11,<3.12"
authors = [{ name = "Bjorn Melin" }]
keywords = [
    "ai",
    "vector-database",
    "documentation",
    "scraping",
    "crawl4ai",
    "firecrawl",
    "qdrant",
    "claude",
    "mcp",
    "embeddings",
    "search",
]
classifiers = [
    "Development Status :: 4 - Beta",
    "Intended Audience :: Developers",
    "License :: OSI Approved :: MIT License",
    "Programming Language :: Python :: 3.11",
    # Python 3.12+ unsupported until upstream GPU stack compatibility lands.
    "Topic :: Software Development :: Documentation",
    "Topic :: Scientific/Engineering :: Artificial Intelligence",
    "Topic :: Internet :: WWW/HTTP :: Indexing/Search",
]

dependencies = [
    "fastapi[standard]>=0.118.1,<0.120.0",
    "starlette>=0.48.0,<0.49.0",
    "uvicorn[standard]>=0.37.0,<0.38.0",
    "pydantic>=2.12.0,<3.0.0",
    "pydantic-settings>=2.11.0,<3.0.0",
    "pyyaml>=6.0.2,<7.0.0",
    "crawl4ai[all]>=0.7.4,<0.8.0",
    "firecrawl>=4.3.7,<5.0.0",
    "qdrant-client[fastembed]>=1.15.1,<2.0",
    # browser-use requires less openai<2.0.0
    "openai>=1.105.0,<2.0.0",
    "fastembed>=0.7.3,<0.7.4",
    "FlagEmbedding>=1.3.5,<2.0.0",
    "numpy>=2.2.2,<2.4.0",
    "scipy>=1.14.0,<2.0.0",
    "defusedxml>=0.7.1,<0.8.0",
    "aiohttp>=3.12.15,<3.14.0",
    "aiofiles>=24.1.0,<26.0.0",
    "tenacity>=9.1.2,<10.0.0",
    "mcp>=1.14.1,<2.0.0",
    "fastmcp>=2.12.3,<3.0.0",
    "redis[hiredis]>=5.3.1,<7.0.0",
    "slowapi>=0.1.9,<0.2.0",
    "platformdirs>=4.3.8,<5.0.0",
    "click>=8.2.1,<8.4.0",
    "rich>=14.1.0,<15.0.0",
    "questionary>=2.1.1,<3.0.0",
    "prometheus-client>=0.23.1,<0.24.0",
    "prometheus-fastapi-instrumentator>=7.1.0,<8.0.0",
    "sqlalchemy>=2.0.43,<3.0.0",
    "sqlmodel>=0.0.25,<0.0.28",
    "httpx>=0.28.1,<0.29.0",
    "browser-use>=0.8.0,<0.9.0",
    "playwright>=1.55.0,<2.0.0",
    "playwright-stealth>=2.0.0,<3.0.0",
    "langchain-anthropic>=0.1.22,<1.0.0",
    "langchain-google-genai>=2.1.12,<4.0.0",
    # dependency-injector wires core clients (OpenAI, Qdrant, Dragonfly, Firecrawl) via ApplicationContainer.
    "dependency-injector>=4.48.2",
    "scikit-learn>=1.7.2,<2.0.0",
    "langchain>=0.3.27,<0.4.0",
    "langchain-core>=0.3.78",
    "langchain-community>=0.3.31,<0.4.0",
    "langchain-qdrant>=0.2.1,<0.4.0",
    "langchain-text-splitters>=0.3.11,<0.4.0",
    "langchain-openai>=0.3.35,<1.0.0",
    "langchain-mcp-adapters>=0.1.10,<0.2.0",
    "langgraph>=0.6.8,<0.6.11",
    "asgi-correlation-id>=4.3.4,<5.0.0",
    "purgatory>=3.0.1,<4.0.0",
    "aiolimiter>=1.2.1",
    "trafilatura>=2.0.0",
    "tiktoken>=0.12.0,<0.13.0",
    "anyio>=4.4.0,<5.0.0",
    "pydantic-core>=2.23.4,<3.0.0",
    "opentelemetry-api>=1.37.0,<2.0.0",
    "opentelemetry-sdk>=1.37.0,<2.0.0",
    "opentelemetry-exporter-otlp>=1.37.0,<2.0.0",
]

[dependency-groups]
# Require ragas ≥0.3.5 to ensure llm_factory and modern SingleTurnSample schema
eval = ["ragas>=0.3.5,<1.0.0"]
dev = [
    "pytest>=8.4.2,<9.0.0",
    "pytest-asyncio>=1.2.0,<2.0.0",
    "asgi-lifespan>=2.1.0,<3.0.0",
    "pytest-cov>=7.0.0,<8.0.0",
    "pytest-mock>=3.15.1,<4.0.0",
    "pytest-timeout>=2.4.0,<3.0.0",
    "pytest-xdist>=3.8.0,<4.0.0",
    "pytest-benchmark>=5.1.0,<6.0.0",
    "pytest-randomly>=4.0.1,<5.0.0",
    "hypothesis>=6.140.0,<7.0.0",
    "mutmut>=3.3.1,<4.0.0",
    "fakeredis>=2.32.0,<3.0.0",
    "coverage>=7.10.7,<8.0.0",
    "python-dotenv>=1.1.1,<2.0.0",
    "ruff>=0.14.0,<0.15.0",
    "pylint>=4.0.0,<5.0.0",
    "pyright>=1.1.406,<2.0.0",
    "deptry>=0.23.1,<1.0.0",
    "locust>=2.37.10,<3.0.0",
    "respx>=0.22.0",
    "typer>=0.12.3,<0.21.0",
    "vulture>=2.14,<3.0.0",
]

# Documentation
docs = [
    "mkdocs>=1.6.1",
    "mkdocs-material>=9.6.20",
    "mkdocstrings>=0.30.1",
    "mkdocstrings-python>=1.18.2",
    "requests>=2.32.0,<3.0.0",
    "pandas>=2.2.0,<3.0.0",
    "plotly>=6.3.0,<7.0.0",
<<<<<<< HEAD
    "streamlit>=1.39.0,<2.0.0",
=======
    "streamlit>=1.39.0,<2.0.0"
]

# Contract testing tools
contract = [
    "faker>=37.8.0,<38.0.0",
]

# Accessibility testing tools
accessibility = [
    "axe-core-python>=0.1.0,<1.0.0",
    "selenium>=4.35.0,<5.0.0",
    "playwright>=1.55.0,<2.0.0",
    "beautifulsoup4>=4.13.5,<5.0.0",
    "lxml>=5.3.0,<6.0.0",
]

# LLM integrations (core AI functionality)
llm = [
    "langchain-anthropic>=0.3.20,<1.0.0",
    "langchain-google-genai>=2.1.12,<4.0.0",
    "sentence-transformers>=3,<6",
>>>>>>> ea4354ab
]

# Observability and monitoring
observability = [
    "opentelemetry-instrumentation-fastapi>=0.58b0,<0.59.0",
    "opentelemetry-instrumentation-httpx>=0.58b0,<0.59.0",
    "opentelemetry-instrumentation-requests>=0.58b0,<0.59.0",
    "opentelemetry-instrumentation-logging>=0.58b0,<0.59.0",
    "opentelemetry-exporter-prometheus>=0.58b0,<0.59.0",
    "opentelemetry-instrumentation-starlette>=0.58b0,<0.59.0",
    "psutil>=6.1.1",
]

obs = [
    "opentelemetry-api>=1.37.0,<2.0.0",
    "opentelemetry-sdk>=1.37.0,<2.0.0",
    "opentelemetry-exporter-otlp>=1.37.0,<2.0.0",
    "prometheus-client>=0.23.1,<0.24.0",
]

# GPU acceleration (optional AI/ML performance boost)
gpu = [
    # Core PyTorch stack (aligned with official compatibility matrix)
    "torch>=2.8.0,<2.9.0",
    "torchvision>=0.23.0,<0.24.0",
    "torchaudio>=2.8.0,<2.9.0",
    # Inference libraries with readily available wheels
    "transformers>=4.44.0,<5.0.0",
    "accelerate>=0.34.0,<2.0.0",
    "vllm>=0.10.0,<0.12.0",
    # Optional optimization libs (may compile from source depending on platform)
    "bitsandbytes>=0.44.0,<1.0.0",
    "xformers>=0.0.32.post1,<0.0.33",
    "triton>=3.0.0,<4.0.0",
    "deepspeed>=0.14.0,<1.0.0",
    # flash-attn requires torch wheels at runtime; uv 0.7.x lacks the
    # extra-build-dependencies feature so torch remains co-installed via the group.
    "flash-attn>=2.6.3",
]

server = [
    "brotli-asgi>=1.4.0,<2.0.0",
    "purgatory[redis]>=3.0.1,<4.0.0",
    "uvloop>=0.21.0,<1.0.0; platform_system != 'Windows'",
]

web = ["tavily-python>=0.7.12"]

[project.urls]
Homepage = "https://github.com/BjornMelin/ai-docs-vector-db-hybrid-scraper"
Repository = "https://github.com/BjornMelin/ai-docs-vector-db-hybrid-scraper"
Issues = "https://github.com/BjornMelin/ai-docs-vector-db-hybrid-scraper/issues"

[project.scripts]
ai-docs = "src.cli.main:main"
manage-db = "src.manage_vector_db:main"
mcp-server = "src.unified_mcp_server:main"

[build-system]
requires = ["hatchling>=1.25.0"]
build-backend = "hatchling.build"

[tool.hatch.build.targets.wheel]
packages = ["src"]

# ===== Tool Configurations =====

[tool.ruff]
line-length = 88
target-version = "py312"
include = ["*.py", "*.pyi"]
src = ["src", "tests", "examples", "scripts"]
extend-exclude = [".github", "**/*.md", "**/*.yml", "**/*.yaml"]

[tool.ruff.lint]
select = [
    # Core Python style and syntax
    "D",  # pydocstyle - docstring formatting
    "E",  # pycodestyle - syntax errors
    "W",  # pycodestyle - warnings
    "F",  # pyflakes - undefined names, unused imports
    "I",  # isort - import sorting
    "UP", # pyupgrade - Python version upgrades
    # Code quality and bug detection
    "B",   # flake8-bugbear - bug detection
    "C4",  # flake8-comprehensions - list/dict comprehensions
    "SIM", # flake8-simplify - code simplification
    "RET", # flake8-return - return statement issues
    "RUF", # Ruff-specific rules
    # Best practices and modernization
    "PTH",  # flake8-use-pathlib - pathlib usage
    "PIE",  # flake8-pie - miscellaneous fixes
    "ERA",  # eradicate - remove commented code
    "PD",   # pandas-vet - pandas best practices
    "NPY",  # NumPy-specific rules
    "PERF", # perflint - performance issues
    "FURB", # refurb - code modernization
    # Additional rules for stricter Google styling
    "A",   # flake8-builtins - shadowing builtins
    "BLE", # flake8-blind-except - bare except clauses
    "COM", # flake8-commas - trailing commas
    "FBT", # flake8-boolean-trap - boolean positional args
    "ICN", # flake8-import-conventions - import naming
    "ISC", # flake8-implicit-str-concat - implicit string concatenation
    "Q",   # flake8-quotes - quote consistency
    "SLF", # flake8-self - private member access
    # Logging and debugging
    "LOG", # flake8-logging-format - logging format
    "T10", # flake8-debugger - debugger statements
    "T20", # flake8-print - print statements
    # Exception handling
    "TRY", # tryceratops - exception handling
]

ignore = [
    "S101",    # assert statements in tests
    "S108",    # insecure temp file usage (acceptable in tests)
    "S311",    # pseudo-random generators (acceptable for tests/non-crypto)
    "T20",     # print statements in CLI
    "COM812",  # trailing comma missing (formatter handles)
    "COM819",  # trailing comma prohibited
    "TRY003",  # Long messages outside exception class
    "ERA001",  # commented out code (too noisy)
    "TRY301",  # Raise to an inner function
    "TRY300",  # Consider moving to else (can change semantics)
    "RET505",  # superfluous-else-return
    "PLR0912", # too-many-branches
    "PLR0913", # too-many-arguments
    "PLR0915", # too-many-statements
    "SLF001",  # private-member-access
    "TC001",   # typing-only-first-party-import
    "TC002",   # typing-only-third-party-import
    "TC003",   # typing-only-standard-library-import
    "SIM300",  # yoda-conditions
    "C408",    # unnecessary-collection-call
    "FBT001",  # boolean-type-hint-positional-argument
    "FBT002",  # boolean-default-value-positional-argument
    "FBT003",  # boolean-default-value-positional-argument
]

fixable = ["ALL"]

[tool.ruff.lint.pydocstyle]
convention = "google"

[tool.ruff.lint.per-file-ignores]
# Test files - more permissive
"tests/**/*" = [
    "S101",   # Allow assert statements
    "ARG001", # Allow unused arguments
    "F821",   # Allow undefined names in test mocking contexts
]
# CLI and utility scripts
"src/cli/**/*" = [
    "T20", # Allow print statements
]
# MCP tools - protocol-specific patterns
"src/mcp_tools/**/*" = [
    "ARG001", # Allow unused arguments for MCP protocol
]
# GPU utilities - optional dependencies that may not be installed
"src/utils/gpu.py" = [
    "F401", # Allow unused imports for optional GPU libraries
]
# Chaos orchestrator - development modules that don't exist yet
"src/automation/self_healing/intelligent_chaos_orchestrator.py" = [
    "F401", # Allow imports of non-existent chaos testing modules
]

[tool.ruff.lint.isort]
combine-as-imports = true
order-by-type = true
known-first-party = ["src", "tests"]
section-order = [
    "future",
    "standard-library",
    "third-party",
    "first-party",
    "local-folder",
]
lines-after-imports = 2

[tool.ruff.lint.flake8-tidy-imports.banned-api]
"openai.ChatCompletion" = { msg = "Use the Responses API via openai.OpenAI" }
"openai.chat.completions.create" = { msg = "Use the Responses API via openai.OpenAI" }
"ragas.dataset_schema" = { msg = "Ragas >=0.3 ships EvaluationDataset in ragas" }

[tool.pyright]
pythonVersion = "3.12"
typeCheckingMode = "standard"
include = ["src", "tests", "scripts", "examples"]
exclude = [
    "build",
    "dist",
    "docs",
    "site",
    ".pytest_cache",
    ".ruff_cache",
    ".mypy_cache",
    ".venv",
]
reportMissingImports = "warning"
reportMissingTypeStubs = false

[[tool.pyright.executionEnvironments]]
root = "src/models"
typeCheckingMode = "strict"

[[tool.pyright.executionEnvironments]]
root = "src/config"
typeCheckingMode = "strict"

[[tool.pyright.executionEnvironments]]
root = "src/services"
typeCheckingMode = "standard"

[[tool.pyright.executionEnvironments]]
root = "tests"
typeCheckingMode = "basic"

[[tool.pyright.executionEnvironments]]
root = "examples"
typeCheckingMode = "basic"

[tool.pytest.ini_options]
# Modern asyncio configuration - essential for async testing
asyncio_mode = "auto"
asyncio_default_fixture_loop_scope = "function"

# Test discovery and execution
testpaths = ["tests"]
python_files = ["test_*.py", "*_test.py"]
python_functions = ["test_*"]
python_classes = ["Test*", "*Tests", "*Test"]
minversion = "8.4"

# Performance and reliability optimizations
considerfailures = true # Re-run failed tests first
tb_native = true        # Use Python's native traceback

# Essential pytest flags for development workflow
addopts = [
    "--strict-markers",              # Treat unknown markers as errors
    "--strict-config",               # Error on unknown config keys
    "--tb=short",                    # Shorter traceback format
    "--durations=10",                # Show 10 slowest tests
    "--maxfail=5",                   # Stop after 5 failures
    "--import-mode=prepend",         # Prepend mode for src imports
    "--showlocals",                  # Show local variables in tracebacks
    "--doctest-modules",             # Run doctests in modules
    "--doctest-continue-on-failure", # Continue after doctest failures
    "--disable-warnings",            # Clean output
    "--randomly-seed=42",            # Deterministic pytest-randomly seed
    "-q",                            # Quiet baseline output
]

# Warning filters for clean test output
filterwarnings = [
    "ignore::DeprecationWarning",
    "ignore::PendingDeprecationWarning",
    "ignore::UserWarning:.*playwright.*",
]

# Custom test markers for AI/vector DB/web scraping project
markers = [
    "accessibility: mark test as accessibility test",
    "ai: mark test as AI/ML specific",
    "authentication: mark test as authentication test",
    "authorization: mark test as authorization test",
    "benchmark: mark test as benchmark test",
    "browser: mark test as browser automation test",
    "cli: mark test as CLI-specific",
    "database: mark test as requiring database",
    "e2e: End-to-end tests (full pipeline)",
    "embedding: Embedding-related tests",
    "endurance: mark test as endurance test",
    "fast: Fast unit tests (<100ms each)",
    "integration: Integration tests (<5s each)",
    "interactive: mark test as requiring interactive features",
    "input_validation: mark test as input validation test",
    "load: mark test as load test",
    "hypothesis: mark test as property-based using Hypothesis",
    "performance: Performance and benchmark tests",
    "property: mark test as property-based test",
    "questionary: mark test as requiring questionary interactions",
    "rag: RAG system tests",
    "rate_limit: mark test as rate limit test",
    "respx: mark test as using respx HTTP mocking",
    "rich: mark test as requiring Rich console features",
    "slow: marks tests as slow (deselect with '-m \"not slow\"')",
    "spike: mark test as spike test",
    "stress: mark test as stress test",
    "unit: marks tests as unit tests",
    "vector_db: Vector database tests",
    "volume: mark test as volume test",
    "vulnerability: mark test as vulnerability test",
    "asyncio: marks tests as async tests",
]

# Logging configuration for tests
log_cli = false
log_cli_level = "WARNING"
log_cli_format = "%(asctime)s [%(levelname)8s] %(name)s: %(message)s"
log_cli_date_format = "%Y-%m-%d %H:%M:%S"

# Parallel execution settings for CI/CD
addopts_parallel = ["--dist=worksteal", "--tx=auto", "-q"]

[tool.coverage.run]
source = ["src"]
branch = true

[tool.coverage.report]
show_missing = true
fail_under = 80.0

# ===== UV Package Manager Configuration =====
[tool.uv]
managed = true
package = true
# UV performance optimizations
compile-bytecode = true
link-mode = "copy"       # Better for Docker builds
default-groups = ["dev"]
preview = true

[tool.uv.extra-build-dependencies]
flash-attn = [{ requirement = "torch", match-runtime = true }]

# ===== Dependency Groups =====
[tool.pylint]
[tool.pylint.main]
# Basic configuration
extension-pkg-allow-list = ["pydantic"]
reports = false
score = true
recursive = true
py-version = "3.12"

[tool.pylint.messages_control]
# Conservative disable list - only genuinely problematic rules
disable = [
    "too-few-public-methods", # Common in test classes with just __init__
    "invalid-name",           # Test functions/methods often use unconventional names
    "protected-access",       # Tests often need to access protected members
    "broad-except",           # Tests may use broad exception handling for mocking
    # Test-specific rules that are commonly problematic
    "unused-argument",            # W0613 - Fixtures and mocks often have unused parameters
    "redefined-outer-name",       # W0621 - Common when fixtures redefine names
    "pointless-string-statement", # W0105 - Duplicate docstrings in test classes
    "line-too-long",              # C0301 - Test code often has long lines due to complex setup
    "unnecessary-ellipsis",       # W1401 - Unnecessary ellipsis in test code
    "import-outside-toplevel",    # C0415 - import-outside-toplevel
    # Globally relax complexity thresholds to focus lint on correctness issues
    "too-many-arguments", # R0913 - allowed by design in some service APIs
    "too-many-locals",    # R0914 - complex operations in limited modules
    "too-many-branches",  # R0912 - controlled complexity in orchestrators
]<|MERGE_RESOLUTION|>--- conflicted
+++ resolved
@@ -128,10 +128,7 @@
     "requests>=2.32.0,<3.0.0",
     "pandas>=2.2.0,<3.0.0",
     "plotly>=6.3.0,<7.0.0",
-<<<<<<< HEAD
     "streamlit>=1.39.0,<2.0.0",
-=======
-    "streamlit>=1.39.0,<2.0.0"
 ]
 
 # Contract testing tools
@@ -153,7 +150,6 @@
     "langchain-anthropic>=0.3.20,<1.0.0",
     "langchain-google-genai>=2.1.12,<4.0.0",
     "sentence-transformers>=3,<6",
->>>>>>> ea4354ab
 ]
 
 # Observability and monitoring
