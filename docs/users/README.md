--- conflicted
+++ resolved
@@ -9,15 +9,6 @@
 
 ## 🚀 Quick Navigation
 
-<<<<<<< HEAD
-| Guide                                               | Description                            | When to Use                     |
-| --------------------------------------------------- | -------------------------------------- | ------------------------------- |
-| [**Quick Start**](./quick-start.md)                 | 5-minute setup and first search        | New users, getting started      |
-| [**Search & Retrieval**](./search-and-retrieval.md) | Advanced search, HyDE, reranking       | Finding information effectively |
-| [**Web Scraping**](./web-scraping.md)               | Browser automation, content extraction | Collecting data from websites   |
-| [**Examples & Recipes**](./examples-and-recipes.md) | Common use cases and code examples     | Real-world implementations      |
-| [**Troubleshooting**](./troubleshooting.md)         | Common issues and solutions            | When things go wrong            |
-=======
 | Guide | Description | When to Use |
 |-------|-------------|-------------|
 | [**Quick Start**](./quick-start.md) | 5-minute setup and first search | New users, getting started |
@@ -26,7 +17,6 @@
 | [**Web Scraping**](./web-scraping.md) | Browser automation, content extraction | Collecting data from websites |
 | [**Examples & Recipes**](./examples-and-recipes.md) | Common use cases and code examples | Real-world implementations |
 | [**Troubleshooting**](./troubleshooting.md) | Common issues and solutions | When things go wrong |
->>>>>>> a1005ebd
 
 ## 💡 What You Can Do
 
