--- conflicted
+++ resolved
@@ -37,16 +37,13 @@
 
 ### Refactor
 
-<<<<<<< HEAD
 - **[Chunking]:** Refactored the document chunking service to use a Strategy pattern, making it more modular and easier to extend with new document types.
-=======
 - **[Browser]:** Unified runtime logic for all browser providers, centralizing retry,
   timeout, and error handling in `src/services/browser/runtime.py`.
 - **[Analytics]:** Removed the custom `SearchAnalyticsDashboard` and
   `VectorVisualizationEngine` services, consolidating all monitoring and
   analytics responsibilities into the standard OpenTelemetry-based
   observability stack.
->>>>>>> 16bcd7b7
 - Updated core embeddings and browser providers to use absolute imports, enforced OpenAI client cleanup semantics, and banned legacy SDK surfaces via new Ruff tidy-import rules.
 - Realigned pinned dependencies (OpenAI, NumPy, SciPy, lxml, aiohttp, xformers) to the maximum versions compatible with browser-use, crawl4ai, and vLLM, regenerating `uv.lock` under the new matrix.
 - **[MCP]:** Enforced explicit dependency injection for MCP tools and services,
