--- conflicted
+++ resolved
@@ -34,13 +34,10 @@
 
 ### Changed
 
-<<<<<<< HEAD
 - Lightweight scraper escalates 4xx/5xx responses without raising, mode helpers resolve from injected settings, Qdrant default collection alias was removed, typed config fixtures were introduced for tests, and docs/env guidance now reference `primary_collection` and `AI_DOCS_CONFIG_PATH`.
-=======
-- Clarified the analytics and RAG service package facades with typed ``__all__``
+- Clarified the analytics and RAG service package facades with typed `__all__`
   exports, refreshed coverage, and updated API docs to describe the supported
   entry points.
->>>>>>> 3ff6c383
 - Configuration reload and file-watching endpoints now validate override paths, surface operator errors as HTTP 400, and wait until the osquery-backed provider reports readiness before returning success.
 - Rebuilt the configuration stack around a single `Config` settings provider, removed legacy helpers/aliases, updated the reloader to work with the provider callbacks, and refactored services/tests to consume nested credentials directly.
 - Simplified the security configuration model to the fields actually enforced by the middleware, updated templates/docs, and aligned the middleware implementation with the lean schema.
