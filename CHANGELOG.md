--- conflicted
+++ resolved
@@ -38,14 +38,11 @@
 
 ### Refactor
 
-<<<<<<< HEAD
 - **[Core]:** Removed the `BaseService` and `LifecycleTracker` abstractions, delegating
   all service lifecycle management to the central dependency injection container.
-=======
 - **[Tests]:** Consolidated and streamlined test fixtures by creating a unified
   `MockFactory` for all external service mocks, improving test code reusability
   and maintainability.
->>>>>>> 3ce8dde3
 - Wrapped the Firecrawl and Qdrant client adapters in protocol-driven wrappers with
   OpenTelemetry spans, structured logging, and stricter typing to align with the
   unified observability contract.
