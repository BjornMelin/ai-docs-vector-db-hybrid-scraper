--- conflicted
+++ resolved
@@ -135,7 +135,6 @@
 ### Observability & Operations
 
 - Prometheus metrics and health endpoints instrument both the API and MCP servers; see `config/prometheus.yml` and `docs/operators/monitoring.md`.
-<<<<<<< HEAD
 - Optional Dragonfly cache, PostgreSQL, ARQ workers, and Grafana dashboards are provisioned via `docker-compose.yml` profiles.
 - Structured logging and SlowAPI-based rate limiting are configured through the middleware manager (`src/services/fastapi/middleware/manager.py`) and security helpers (`src/services/fastapi/middleware/security.py`).
 
@@ -144,10 +143,6 @@
 - `src/security/ml_security.py` provides the consolidated `MLSecurityValidator` for URL, query, and filename validation alongside dependency and container scanning hooks.
 - FastAPI and MCP flows use the shared validator via dependency helpers, ensuring a single source of truth for sanitization and auditing logic.
 - Rate limiting defaults (`default_rate_limit`, `rate_limit_window`, optional Redis storage) are controlled through `SecurityConfig` and applied via the global SlowAPI limiter.
-=======
-- Optional Dragonfly cache, PostgreSQL, and Grafana dashboards are provisioned via `docker-compose.yml` profiles.
-- Structured logging and rate limiting middleware are wired through the service factory and CORS/middleware managers (`src/services/fastapi/middleware/`).
->>>>>>> 2ef993b4
 
 ## Quick Start
 
