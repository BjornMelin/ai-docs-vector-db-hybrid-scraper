# AI Documentation Vector Database Hybrid Scraper

![Python 3.11+](https://img.shields.io/badge/python-3.11%2B-blue.svg)
![Vector DB: Qdrant](https://img.shields.io/badge/vector%20db-Qdrant-f24e1e.svg)
![License: MIT](https://img.shields.io/badge/license-MIT-green.svg)

AI-focused documentation ingestion and retrieval stack that combines Firecrawl and
Crawl4AI powered scraping with a Qdrant vector database. The project exposes both
FastAPI and MCP interfaces, offers mode-aware configuration (solo developer vs
enterprise feature sets), and ships with tooling for embeddings, hybrid search,
retrieval-augmented generation (RAG) workflows, and operational monitoring.

## Overview

The system ingests documentation sources, generates dense and sparse embeddings,
stores them in Qdrant, and serves hybrid search and RAG building blocks. It is
built for AI engineers who need reliable documentation ingestion pipelines,
reproducible retrieval quality, and integration points for agents or
applications.

## Highlights

- Multi-tier crawling orchestration (`src/services/browser/unified_manager.py`)
  covering lightweight HTTP, Crawl4AI, browser-use, Playwright, and Firecrawl,
  plus a resumable bulk embedder CLI (`src/crawl4ai_bulk_embedder.py`).
- Hybrid retrieval stack leveraging OpenAI and FastEmbed embeddings, SPLADE
  sparse vectors, reranking, and HyDE augmentation through the modular Qdrant
  service (`src/services/vector_db/` and `src/services/hyde/`).
- Dual interfaces: REST endpoints in FastAPI (`src/api/routers/simple/`) and a
  FastMCP server (`src/unified_mcp_server.py`) that registers search, document
  management, analytics, and content intelligence tools for Claude Desktop /
  Code.
<<<<<<< HEAD
- Observability built in: OpenTelemetry tracing, structured logging, health
  checks, optional Dragonfly cache, and `/metrics` exposure via
  `prometheus-fastapi-instrumentator` (`src/services/monitoring/`).
=======
- Built-in API hardening with SlowAPI-powered global rate limiting configured
  through the `SecurityConfig` model and middleware stack.
- Observability built in: Prometheus instrumentation, structured logging,
  health checks, optional Dragonfly cache, and configuration-driven monitoring
  (`src/services/monitoring/`).
>>>>>>> cb97f388
- Developer ergonomics with uv-managed environments, dependency-injector driven
  service wiring, Ruff + pytest quality gates, and a unified developer CLI
  (`scripts/dev.py`).

## Table of Contents

- [Overview](#overview)
- [Highlights](#highlights)
- [Architecture](#architecture)
- [Core Components](#core-components)
- [Quick Start](#quick-start)
  - [Prerequisites](#prerequisites)
  - [Environment variables](#environment-variables)
  - [Clone & Install](#clone--install)
  - [Run the FastAPI application](#run-the-fastapi-application)
  - [Run the MCP server](#run-the-mcp-server)
  - [Bulk ingestion CLI](#bulk-ingestion-cli)
  - [Docker Compose](#docker-compose)
- [Configuration](#configuration)
- [Testing & Quality](#testing--quality)
- [Documentation & Resources](#documentation--resources)
- [Contributing](#contributing)
- [License](#license)

## Architecture

```mermaid
flowchart LR
    subgraph clients["Clients"]
        mcp["Claude Desktop / MCP"]
        rest["REST / CLI clients"]
    end

    subgraph api["FastAPI application"]
        router["Mode-aware routers"]
        factory["Service factory"]
    end

    subgraph processing["Processing layer"]
        crawl["Unified crawling manager"]
        embed["Embedding manager"]
        search["Hybrid retrieval"]
    end

    subgraph data["Storage & caching"]
        qdrant[("Qdrant vector DB")]
        redis[("Redis / Dragonfly cache")]
        storage["Local docs & artifacts"]
    end

    subgraph observability["Observability"]
        metrics["Prometheus exporter"]
        health["Health & diagnostics"]
    end

    mcp --> api
    rest --> api
    api --> processing
    processing --> crawl
    processing --> embed
    processing --> search
    processing --> queue
    crawl --> firecrawl["Firecrawl API"]
    crawl --> crawl4ai["Crawl4AI"]
    crawl --> browseruse["browser-use / Playwright"]
    embed --> openai["OpenAI"]
    embed --> fastembed["FastEmbed / FlagEmbedding"]
    search --> qdrant
    queue --> redis
    processing --> redis
    api --> metrics
    metrics --> observability
    processing --> health
    health --> observability
```

## Core Components

### Infrastructure Orchestration

- `ClientManager` (`src/infrastructure/client_manager.py`) is the central service
  locator. It lazily wires clients (OpenAI, Qdrant, Redis, Firecrawl), caches,
  vector storage, crawling, embeddings, monitoring, and RAG helpers with
  configuration-aware constructors. All dependencies retrieve shared services by
  calling `get_client_manager()` rather than instantiating bespoke manager
  classes.
- Service initialization is idempotent and thread-safe, with cleanup routines
  that close caches, vector stores, MCP sessions, and background monitoring
  tasks.

### Crawling & Ingestion

- UnifiedBrowserManager selects the right automation tier and tracks quality metrics.
- Firecrawl and Crawl4AI adapters plus browser-use / Playwright integrations cover static and dynamic sites.
- `src/crawl4ai_bulk_embedder.py` streams bulk ingestion, chunking, and embedding into Qdrant with resumable state and progress reporting.
- `docs/users/web-scraping.md` and `docs/users/examples-and-recipes.md` include tier selection guidance and code samples.

### Vector Search & Retrieval

- `src/services/vector_db/` wraps collection management, hybrid search orchestration, adaptive fusion, and payload indexing.
- Dense embeddings via OpenAI or FastEmbed, optional sparse vectors via SPLADE, and reranking hooks are configurable through Pydantic models (`src/config/models.py`).
- HyDE augmentation and caching live under `src/services/hyde/`, enabling query expansion for RAG pipelines.
- Search responses return timing, scoring metadata, and diagnostics suitable for observability dashboards.

### Caching

- The unified `CacheManager` (`src/services/cache/manager.py`) fronts all L1/L2 storage, hashing keys and enforcing TTL policies for Dragonfly/Redis and the local persistent tier.
- Specialized helpers such as the HyDE cache now depend on `CacheManager`, ensuring a single entry point for embeddings, search results, and warm-up flows.
- Configure cache URLs, prefixes, and TTLs via the cache models in `src/config/models.py`; the manager automatically wires Prometheus metrics when enabled.

### Interfaces & Tooling

- FastAPI routes (`/api/v1/search`, `/api/v1/documents`, `/api/v1/collections`) expose the core ingestion and retrieval capabilities.
- The FastMCP server (`src/unified_mcp_server.py`) registers search, document, embedding, scraping, analytics, cache, and content intelligence tool modules (`src/mcp_tools/`).
- Developer CLI (`scripts/dev.py`) manages services, testing profiles, benchmarks, linting, and type checking.
- Example notebooks and scripts under `examples/` demonstrate agentic RAG flows and advanced search orchestration.

### Observability & Operations

- `/metrics` endpoints are exposed through
  `prometheus-fastapi-instrumentator`, while OpenTelemetry spans capture
  embedding, cache, and RAG pipeline telemetry; see
  `docs/operators/monitoring.md` for configuration details.
- Health probes for system resources, Qdrant, Redis, and external services are centrally coordinated by the `HealthCheckManager` (`src/services/health/manager.py`), ensuring MCP tools and FastAPI dependencies share the same health state.
- Optional Dragonfly cache, PostgreSQL, ARQ workers, and Grafana dashboards are provisioned via `docker-compose.yml` profiles.
- Structured logging and SlowAPI-based rate limiting are configured through the middleware manager (`src/services/fastapi/middleware/manager.py`) and security helpers (`src/services/fastapi/middleware/security.py`).

### Security & Validation

- `src/security/ml_security.py` provides the consolidated `MLSecurityValidator` for URL, query, and filename validation alongside dependency and container scanning hooks.
- FastAPI and MCP flows use the shared validator via dependency helpers, ensuring a single source of truth for sanitization and auditing logic.
- Rate limiting defaults (`default_rate_limit`, `rate_limit_window`, optional Redis storage) are controlled through `SecurityConfig` and applied via the global SlowAPI limiter.

## Quick Start

### Prerequisites

- Python 3.11 (or 3.12) and [uv](https://github.com/astral-sh/uv) for dependency management.
- A running Qdrant instance (local Docker welcome: `docker compose --profile simple up -d qdrant`).
- API keys for the providers you plan to use (e.g., `OPENAI_API_KEY`, `AI_DOCS__FIRECRAWL__API_KEY`).

### Environment variables

| Variable | Purpose | Example |
| --- | --- | --- |
| `AI_DOCS__MODE` | Selects simple or enterprise service wiring. | `AI_DOCS__MODE=enterprise` |
| `AI_DOCS__QDRANT__URL` | Points services at your Qdrant instance. | `http://localhost:6333` |
| `OPENAI_API_KEY` | Enables OpenAI embeddings and HyDE prompts. | `sk-...` |
| `AI_DOCS__FIRECRAWL__API_KEY` | Authenticates Firecrawl API usage. | `fc-...` |
| `AI_DOCS__CACHE__REDIS_URL` | Enables Dragonfly/Redis caching layers. | `redis://localhost:6379` |
| `FASTMCP_TRANSPORT` | Chooses MCP transport (`streamable-http` or `stdio`). | `streamable-http` |
| `FASTMCP_HOST` / `FASTMCP_PORT` | Hostname and port for MCP HTTP transport. | `0.0.0.0` / `8001` |
| `FASTMCP_BUFFER_SIZE` | Tunes MCP stream buffer size (bytes). | `8192` |

Store secrets in a `.env` file or your secrets manager and export them before
running the services.

### Clone & Install

```bash
git clone https://github.com/BjornMelin/ai-docs-vector-db-hybrid-scraper
cd ai-docs-vector-db-hybrid-scraper
uv sync --dev
```

### Run the FastAPI application

```bash
# Ensure Qdrant is reachable at http://localhost:6333
export OPENAI_API_KEY="sk-..."                 # optional if using OpenAI
export AI_DOCS__FIRECRAWL__API_KEY="fc-..."    # optional but recommended
uv run python -m src.api.main
```

Visit `http://localhost:8000/docs` for interactive OpenAPI docs. Default mode is `simple`; set `AI_DOCS__MODE=enterprise` to enable the enterprise service stack.

### Run the MCP server

```bash
uv run python src/unified_mcp_server.py
```

The server validates configuration on startup and registers the available MCP tools. Configure Claude Desktop / Code with the generated transport details (see `config/claude-mcp-config.example.json`).
1. Copy `config/claude-mcp-config.example.json` to your Claude settings directory
   and update the `command` field if you use a virtual environment wrapper.
2. If you prefer HTTP transport, export `FASTMCP_TRANSPORT=streamable-http` and
   set `FASTMCP_HOST`/`FASTMCP_PORT` to match the values referenced in the
   Claude config.
3. Restart Claude Desktop / Code so it reloads the MCP manifest and tool list.

### Bulk ingestion CLI

```bash
uv run python src/crawl4ai_bulk_embedder.py --help
```

Use CSV/JSON/TXT URL lists to scrape, chunk, embed, and upsert into Qdrant with resumable checkpoints.

### Docker Compose

- Simple profile (API + Qdrant): `docker compose --profile simple up -d`
- Enterprise profile (adds Dragonfly, PostgreSQL, worker, Prometheus, Grafana): `docker compose --profile enterprise up -d`

Stop with `docker compose down` when finished.

## Configuration

- Configuration is defined with Pydantic models in `src/config/models.py` and can be overridden via environment variables (`AI_DOCS__*`) or YAML files in `config/templates/`.
- Mode-aware settings enable or disable services such as advanced caching, A/B testing, and observability.
- Detailed configuration guidance lives in `docs/developers/setup-and-configuration.md` and operator runbooks under `docs/operators/`.

## Testing & Quality

```bash
# Quick unit + fast integration tests
python scripts/dev.py test --profile quick

# Full suite with coverage (mirrors CI)
python scripts/dev.py test --profile ci

# Lint, format, type-check, and tests in one pass
python scripts/dev.py quality
```

Performance and benchmark suites are available via `python scripts/dev.py benchmark`, and chaos-focused stress suites live under `tests/` with dedicated markers.

## Documentation & Resources

- User guides: `docs/users/` (quick start, search, scraping recipes, troubleshooting).
- Developer deep dives: `docs/developers/` (API reference, integration, architecture).
- Operator handbook: `docs/operators/` (deployment, monitoring, security).
- Research notes and experiments: `docs/research/`.

Publishable MkDocs output is generated under `site/` when running the documentation pipeline.

## Contributing

Contributions are welcome. Read the [CONTRIBUTING.md](CONTRIBUTING.md) guide for
development workflow, coding standards, and review expectations. Please include
tests and documentation updates with feature changes. If this stack accelerates
your RAG pipelines, consider starring the repository so other developers can
discover it.

## License

Released under the [MIT License](LICENSE).<|MERGE_RESOLUTION|>--- conflicted
+++ resolved
@@ -30,17 +30,11 @@
   FastMCP server (`src/unified_mcp_server.py`) that registers search, document
   management, analytics, and content intelligence tools for Claude Desktop /
   Code.
-<<<<<<< HEAD
+- Built-in API hardening with SlowAPI-powered global rate limiting configured
+  through the `SecurityConfig` model and middleware stack.
 - Observability built in: OpenTelemetry tracing, structured logging, health
   checks, optional Dragonfly cache, and `/metrics` exposure via
-  `prometheus-fastapi-instrumentator` (`src/services/monitoring/`).
-=======
-- Built-in API hardening with SlowAPI-powered global rate limiting configured
-  through the `SecurityConfig` model and middleware stack.
-- Observability built in: Prometheus instrumentation, structured logging,
-  health checks, optional Dragonfly cache, and configuration-driven monitoring
-  (`src/services/monitoring/`).
->>>>>>> cb97f388
+  `prometheus-fastapi-instrumentator` (`src/services/observability/`).
 - Developer ergonomics with uv-managed environments, dependency-injector driven
   service wiring, Ruff + pytest quality gates, and a unified developer CLI
   (`scripts/dev.py`).
