"""CLI-specific test configuration and shared fixtures.

This module provides CLI-specific pytest configuration and fixtures
for comprehensive CLI testing with Rich console integration.
"""

import os
import re
import sys
import time
from pathlib import Path
from unittest.mock import patch

import pytest
from click.testing import CliRunner


try:
    import coverage
except ImportError:
    coverage = None


# Add src to Python path for testing
src_path = Path(__file__).parent.parent / "src"
if str(src_path) not in sys.path:
    sys.path.insert(0, str(src_path))


def pytest_configure(config):
    """Configure pytest for CLI testing."""
    # Add custom markers
    config.addinivalue_line("markers", "cli: mark test as CLI-specific")
    config.addinivalue_line(
        "markers", "interactive: mark test as requiring interactive features"
    )
    config.addinivalue_line(
        "markers", "rich: mark test as requiring Rich console features"
    )
    config.addinivalue_line(
        "markers", "questionary: mark test as requiring questionary interactions"
    )
    config.addinivalue_line("markers", "integration: mark test as integration test")
    config.addinivalue_line("markers", "performance: mark test as performance test")


def pytest_collection_modifyitems(_config, items):
    """Modify test collection for CLI tests."""
    for item in items:
        # Auto-mark CLI tests
        if "cli" in str(item.fspath):
            item.add_marker(pytest.mark.cli)

        # Auto-mark integration tests
        if "integration" in str(item.fspath):
            item.add_marker(pytest.mark.integration)

        # Auto-mark tests using specific fixtures
        if hasattr(item, "fixturenames"):
            if "rich_output_capturer" in item.fixturenames:
                item.add_marker(pytest.mark.rich)
            if "questionary_mocker" in item.fixturenames:
                item.add_marker(pytest.mark.questionary)
            if "interactive_cli_runner" in item.fixturenames:
                item.add_marker(pytest.mark.interactive)


@pytest.fixture(scope="session", autouse=True)
def cli_test_environment():
    """Setup CLI test environment."""
    # Set environment variables for testing
    test_env = {
        "TESTING": "true",
        "CLI_TESTING": "true",
        "RICH_FORCE_TERMINAL": "true",  # Force Rich to use terminal features in tests
        "NO_COLOR": "0",  # Allow colors in tests
        "TERM": "xterm-256color",  # Set terminal type
    }

    original_env = {}
    for key, value in test_env.items():
        original_env[key] = os.environ.get(key)
        os.environ[key] = value

    yield

    # Restore original environment
    for key, value in original_env.items():
        if value is None:
            os.environ.pop(key, None)
        else:
            os.environ[key] = value


@pytest.fixture
def cli_test_config():
    """Provide CLI test configuration."""
    return {
        "console_width": 80,
        "console_height": 24,
        "force_terminal": True,
        "no_color": False,
        "test_mode": True,
    }


@pytest.fixture
def mock_rich_dependencies():
    """Mock Rich dependencies for isolated testing."""
    with pytest.MonkeyPatch().context() as m:
        # Mock Rich imports if needed
        yield m


@pytest.fixture
def mock_questionary_dependencies():
    """Mock questionary dependencies for isolated testing."""
    with pytest.MonkeyPatch().context() as m:
        # Mock questionary imports if needed
        yield m


# Performance testing configuration
@pytest.fixture
def performance_timer():
    """Timer for performance testing."""

    class Timer:
        def __init__(self):
            self.start_time = None
            self.end_time = None

        def start(self):
            self.start_time = time.time()

        def stop(self):
            self.end_time = time.time()

        @property
        def elapsed(self):
            if self.start_time is None or self.end_time is None:
                return None
            return self.end_time - self.start_time

    return Timer()


# CLI coverage configuration
def pytest_runtest_setup(item):
    """Setup for each test run."""
    # Skip slow tests unless explicitly requested
    if "slow" in item.keywords and not item.config.getoption(
        "--runslow", default=False
    ):
        pytest.skip("need --runslow option to run")


def pytest_addoption(parser):
    """Add CLI-specific pytest options."""
    parser.addoption(
        "--runslow", action="store_true", default=False, help="run slow tests"
    )
    parser.addoption(
        "--runinteractive",
        action="store_true",
        default=False,
        help="run interactive tests",
    )
    parser.addoption(
        "--cli-coverage",
        action="store_true",
        default=False,
        help="run with CLI-specific coverage",
    )


# CLI test data fixtures
@pytest.fixture
def sample_cli_responses():
    """Sample CLI responses for testing."""
    return {
        "confirm_responses": [True, False, True],
        "select_responses": ["option1", "option2", "option3"],
        "text_responses": ["test_value", "another_value", ""],
        "password_responses": ["secret123", "password456"],
    }


@pytest.fixture
def sample_config_data():
    """Sample configuration data for CLI testing."""
    return {
        "minimal": {"qdrant": {"host": "localhost", "port": 6333}},
        "personal": {
            "qdrant": {"host": "localhost", "port": 6333},
            "openai": {"model": "text-embedding-3-small"},
            "browser": {"headless": True},
        },
        "development": {
            "qdrant": {"host": "localhost", "port": 6333},
            "openai": {"model": "text-embedding-3-small"},
            "debug": True,
            "log_level": "DEBUG",
        },
        "production": {
            "qdrant": {"url": "https://cloud.qdrant.io", "api_key": "prod-key"},
            "openai": {"model": "text-embedding-3-small"},
            "monitoring": {"enabled": True},
        },
    }


# Error simulation fixtures for CLI
@pytest.fixture
def cli_error_scenarios():
    """CLI error scenarios for testing."""
    return {
        "config_errors": [
            "Invalid JSON in config file",
            "Missing required configuration field",
            "Invalid API key format",
            "Database connection failed",
        ],
        "validation_errors": [
            "Port number out of range",
            "Invalid URL format",
            "File not found",
            "Permission denied",
        ],
        "runtime_errors": [
            "Network timeout",
            "Service unavailable",
            "Disk space full",
            "Memory allocation failed",
        ],
    }


# CLI command testing helpers
@pytest.fixture
def cli_command_tester():
    """Helper for testing CLI commands."""

    class CLICommandTester:
        def __init__(self):
            self.runner = CliRunner()

        def test_command_help(self, command):
            """Test command help output."""
            result = self.runner.invoke(command, ["--help"])
            assert result.exit_code == 0
            assert len(result.output) > 0
            return result

        def test_command_version(self, command):
            """Test command version output."""
            return self.runner.invoke(command, ["--version"])

        def test_command_with_args(self, command, args, expected_exit_code=0):
            """Test command with specific arguments."""
            result = self.runner.invoke(command, args)
            assert result.exit_code == expected_exit_code
            return result

    return CLICommandTester()


# Rich console testing helpers
@pytest.fixture
def rich_testing_utils():
    """Utilities for testing Rich console output."""

    class RichTestingUtils:
        @staticmethod
        def extract_text_content(rich_output):
            """Extract plain text from Rich output."""
            # Remove ANSI escape codes

            ansi_escape = re.compile(r"\x1B(?:[@-Z\\-_]|\[[0-?]*[ -/]*[@-~])")
            return ansi_escape.sub("", rich_output)

        @staticmethod
        def count_style_markers(rich_output, marker):
            """Count style markers in Rich output."""
            return rich_output.count(marker)

        @staticmethod
        def find_panels(rich_output):
            """Find panel structures in Rich output."""
            # Simple panel detection
            return [
                line for line in rich_output.split("\n") if "┌" in line or "├" in line
            ]

        @staticmethod
        def find_tables(rich_output):
            """Find table structures in Rich output."""
            # Simple table detection
            return [line for line in rich_output.split("\n") if "│" in line]

    return RichTestingUtils()


# Questionary testing helpers
@pytest.fixture
def questionary_testing_utils():
    """Utilities for testing questionary interactions."""

    class QuestionaryTestingUtils:
        @staticmethod
        def simulate_user_flow(responses_dict):
            """Simulate a complete user interaction flow."""

            patches = []

            if "confirm" in responses_dict:
                confirm_patch = patch("questionary.confirm")
                confirm_mock = confirm_patch.start()
                confirm_mock.return_value.ask.side_effect = responses_dict["confirm"]
                patches.append(confirm_patch)

            if "select" in responses_dict:
                select_patch = patch("questionary.select")
                select_mock = select_patch.start()
                select_mock.return_value.ask.side_effect = responses_dict["select"]
                patches.append(select_patch)

            if "text" in responses_dict:
                text_patch = patch("questionary.text")
                text_mock = text_patch.start()
                text_mock.return_value.ask.side_effect = responses_dict["text"]
                patches.append(text_patch)

            if "password" in responses_dict:
                password_patch = patch("questionary.password")
                password_mock = password_patch.start()
                password_mock.return_value.ask.side_effect = responses_dict["password"]
                patches.append(password_patch)

            return patches

        @staticmethod
        def cleanup_patches(patches):
            """Clean up questionary patches."""
            for patch_obj in patches:
                patch_obj.stop()

    return QuestionaryTestingUtils()


# CLI coverage collection
@pytest.fixture(autouse=True)
def cli_coverage_collector(request):
    """Collect CLI-specific coverage data."""
    if request.config.getoption("--cli-coverage") and coverage is not None:
        # Setup CLI coverage collection
<<<<<<< HEAD
        import coverage

=======
>>>>>>> 6bc93396
        cov = coverage.Coverage(source=["src/cli"])
        cov.start()

        yield

        cov.stop()
        cov.save()
    else:
        yield<|MERGE_RESOLUTION|>--- conflicted
+++ resolved
@@ -354,11 +354,6 @@
     """Collect CLI-specific coverage data."""
     if request.config.getoption("--cli-coverage") and coverage is not None:
         # Setup CLI coverage collection
-<<<<<<< HEAD
-        import coverage
-
-=======
->>>>>>> 6bc93396
         cov = coverage.Coverage(source=["src/cli"])
         cov.start()
 
