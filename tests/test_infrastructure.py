--- conflicted
+++ resolved
@@ -174,13 +174,7 @@
     @pytest.mark.asyncio
     async def test_respx_mock_fixture(self, mock_factory):
         """Test respx mock fixture with pre-configured routes."""
-<<<<<<< HEAD
-        async with httpx.AsyncClient() as client:
-            # Test pre-configured OpenAI route
-=======
-
         async with mock_factory.mock_http(), httpx.AsyncClient() as client:
->>>>>>> 547287b1
             response = await client.post("https://api.openai.com/v1/embeddings")
             assert response.status_code == 200
 
