"""Performance Tests for Search Operations with P95 Latency Validation.

This module implements comprehensive performance testing for search operations,
including P95 latency validation, throughput testing, and load characteristics
following 2025 performance testing best practices.
"""

<<<<<<< HEAD
import asyncio
import math
import random
import time
=======
>>>>>>> 6bc93396
from unittest.mock import MagicMock

import pytest

from tests.utils.modern_ai_testing import (
    PerformanceTestingFramework,
    performance_critical_test,
)
from tests.utils.performance_utils import PerformanceTracker


@pytest.mark.performance
class TestSearchPerformance:
    """Performance tests for search operations with comprehensive metrics."""

    @pytest.fixture
    def performance_framework(self):
        """Provide performance testing framework."""
        return PerformanceTestingFramework()

    @pytest.fixture
    def mock_search_service(self):
        """Mock search service with configurable latency."""
        service = MagicMock()

        async def mock_search(query: str, latency_ms: float = 50.0):
            """Mock search with configurable latency."""
            # Simulate processing time
            await asyncio.sleep(latency_ms / 1000.0)

            # Return mock results
            return {
                "query": query,
                "results": [
                    {
                        "id": f"doc_{i}",
                        "score": 0.9 - (i * 0.1),
                        "title": f"Document {i}",
                        "content": f"Content for {query} - document {i}",
                    }
                    for i in range(5)
                ],
                "total_time_ms": latency_ms,
                "total_results": 5,
            }

        service.search = mock_search
        return service

    @pytest.fixture
    def test_queries(self):
        """Provide realistic test queries for performance testing."""
        return [
            "machine learning algorithms",
            "neural network architecture",
            "natural language processing",
            "computer vision techniques",
            "deep learning frameworks",
            "artificial intelligence applications",
            "data science methods",
            "statistical modeling",
            "reinforcement learning",
            "transformer models",
        ]

    @performance_critical_test(p95_threshold_ms=100.0)
    async def test_search_latency_p95_validation(
        self, performance_framework, mock_search_service, test_queries
    ):
        """Verify P95 search latency meets performance requirements."""

        # Configure mock service for realistic latency
        async def search_func(query: str):
            # Simulate variable latency (most requests fast, some slower)
<<<<<<< HEAD
=======

>>>>>>> 6bc93396
            if random.random() < 0.95:  # 95% of requests
                latency = random.uniform(20, 80)  # Fast requests
            else:  # 5% of requests
                latency = random.uniform(80, 150)  # Slower requests

            return await mock_search_service.search(query, latency_ms=latency)

        # Run latency test with 100 concurrent requests
        metrics = await performance_framework.run_latency_test(
            search_func=search_func, queries=test_queries, concurrent_requests=100
        )

        # Performance test: Verify internal framework state
        assert len(performance_framework._latency_measurements) > 0
        assert performance_framework._test_session.start_time is not None

        # Validate performance requirements
        performance_framework.assert_performance_requirements(
            metrics=metrics, p95_threshold_ms=100.0, success_rate_threshold=0.95
        )

        # Additional performance assertions
        assert metrics["mean_latency_ms"] < 80.0, (
            f"Mean latency {metrics['mean_latency_ms']:.1f}ms too high"
        )
        assert metrics["success_rate"] >= 0.98, (
            f"Success rate {metrics['success_rate']:.3f} below 98%"
        )

        # Log performance metrics for monitoring
        print("\nPerformance Metrics:")
        print(f"  P95 Latency: {metrics['p95_latency_ms']:.1f}ms")
        print(f"  P99 Latency: {metrics['p99_latency_ms']:.1f}ms")
        print(f"  Mean Latency: {metrics['mean_latency_ms']:.1f}ms")
        print(f"  Success Rate: {metrics['success_rate']:.3f}")

    @performance_critical_test(p95_threshold_ms=200.0)
    async def test_concurrent_search_throughput(
        self, performance_framework, mock_search_service, test_queries
    ):
        """Test system throughput under concurrent load."""

        async def search_func(query: str):
            # Simulate realistic processing time
            return await mock_search_service.search(query, latency_ms=50.0)

        # Test different concurrency levels
        concurrency_levels = [10, 25, 50, 100]
        throughput_results = []

        for concurrent_requests in concurrency_levels:
            start_time = time.perf_counter()

            # Create concurrent search tasks
            tasks = []
            for i in range(concurrent_requests):
                query = test_queries[i % len(test_queries)]
                task = search_func(query)
                tasks.append(task)

            # Execute all searches concurrently
            results = await asyncio.gather(*tasks, return_exceptions=True)

            end_time = time.perf_counter()
            total_time = end_time - start_time

            # Analyze results
            successful_requests = sum(
                1 for r in results if not isinstance(r, Exception)
            )
            throughput = successful_requests / total_time

            throughput_results.append(
                {
                    "concurrency": concurrent_requests,
                    "throughput_rps": throughput,
                    "success_rate": successful_requests / concurrent_requests,
                    "total_time": total_time,
                }
            )

            # Assert minimum throughput requirements
            assert successful_requests >= concurrent_requests * 0.95, (
                f"Success rate below 95% at concurrency {concurrent_requests}"
            )

            if concurrent_requests <= 50:
                # For lower concurrency, expect higher throughput per request
                assert throughput >= 15.0, (
                    f"Throughput {throughput:.1f} RPS too low for concurrency {concurrent_requests}"
                )

        # Verify throughput scaling characteristics
        max_throughput = max(result["throughput_rps"] for result in throughput_results)
        assert max_throughput >= 20.0, (
            f"Peak throughput {max_throughput:.1f} RPS insufficient"
        )

        # Log throughput analysis
        print("\nThroughput Analysis:")
        for result in throughput_results:
            print(
                f"  Concurrency {result['concurrency']:3d}: "
                f"{result['throughput_rps']:6.1f} RPS, "
                f"Success: {result['success_rate']:.3f}"
            )

    @pytest.mark.performance
    async def test_memory_usage_under_load(self, mock_search_service, test_queries):
        """Test memory usage characteristics under sustained load."""
        tracker = PerformanceTracker()

        async def search_func(query: str):
            return await mock_search_service.search(query, latency_ms=30.0)

        # Measure memory usage during sustained load
        with tracker.measure("sustained_search_load"):
            # Run searches for sustained period
            for _round_num in range(10):  # 10 rounds
                tasks = []
                for i in range(20):  # 20 concurrent searches per round
                    query = test_queries[i % len(test_queries)]
                    task = search_func(query)
                    tasks.append(task)

                await asyncio.gather(*tasks)

                # Small delay between rounds
                await asyncio.sleep(0.1)

        # Performance test: Verify internal tracker state
        assert "sustained_search_load" in tracker._measurements
        assert tracker._current_measurements > 0

        # Analyze memory usage
        stats = tracker.get_statistics("sustained_search_load")

        # Memory usage should be reasonable
        assert stats["memory_peak_mb"]["max"] < 100.0, (
            f"Peak memory {stats['memory_peak_mb']['max']:.1f}MB too high"
        )

        # Execution time should be reasonable for sustained load
        assert stats["execution_time"]["mean"] < 10.0, (
            f"Mean execution time {stats['execution_time']['mean']:.2f}s too high"
        )

        print("\nMemory Usage Analysis:")
        print(f"  Peak Memory: {stats['memory_peak_mb']['max']:.1f}MB")
        print(f"  Mean Memory: {stats['memory_peak_mb']['mean']:.1f}MB")
        print(f"  Execution Time: {stats['execution_time']['mean']:.2f}s")

    @pytest.mark.performance
    async def test_search_scalability_characteristics(
        self, mock_search_service, test_queries
    ):
        """Test search performance scalability with increasing load."""

        # Test scalability with different dataset sizes
        dataset_sizes = [100, 500, 1000, 2000]
        scalability_results = []

        for dataset_size in dataset_sizes:
            # Simulate search in dataset of given size
            async def search_func(query: str, size=dataset_size):
                # Latency increases logarithmically with dataset size (realistic)
<<<<<<< HEAD
=======

>>>>>>> 6bc93396
                base_latency = 30.0
                scale_factor = math.log10(size / 100.0 + 1) * 20.0
                latency = base_latency + scale_factor

                return await mock_search_service.search(query, latency_ms=latency)

            # Measure performance for this dataset size
            start_time = time.perf_counter()

            # Run moderate concurrent load
            tasks = []
            for i in range(50):  # Fixed concurrent load
                query = test_queries[i % len(test_queries)]
                task = search_func(query)
                tasks.append(task)

            results = await asyncio.gather(*tasks)
            end_time = time.perf_counter()

            avg_latency = (end_time - start_time) / len(tasks) * 1000  # Convert to ms

            scalability_results.append(
                {
                    "dataset_size": dataset_size,
                    "avg_latency_ms": avg_latency,
                    "requests_processed": len(results),
                }
            )

        # Analyze scalability characteristics
        # Latency should increase sub-linearly with dataset size
        base_latency = scalability_results[0]["avg_latency_ms"]
        max_latency = scalability_results[-1]["avg_latency_ms"]

        # For 20x dataset increase, latency should not increase more than 3x
        latency_growth_factor = max_latency / base_latency
        assert latency_growth_factor <= 3.0, (
            f"Latency growth factor {latency_growth_factor:.2f} indicates poor scalability"
        )

        print("\nScalability Analysis:")
        for result in scalability_results:
            print(
                f"  Dataset {result['dataset_size']:4d}: "
                f"{result['avg_latency_ms']:6.1f}ms avg latency"
            )
        print(f"  Growth Factor: {latency_growth_factor:.2f}x")

    @pytest.mark.performance
    async def test_search_cache_performance_impact(
        self, mock_search_service, test_queries
    ):
        """Test performance impact of search result caching."""

        # Simulate cache behavior
        cache = {}
        cache_hits = 0
        cache_misses = 0

        async def cached_search_func(query: str):
            nonlocal cache_hits, cache_misses

            if query in cache:
                cache_hits += 1
                # Cache hit - very fast response
                await asyncio.sleep(0.001)  # 1ms for cache hit
                return cache[query]
            cache_misses += 1
            # Cache miss - normal search latency
            result = await mock_search_service.search(query, latency_ms=60.0)
            cache[query] = result
            return result

        # Test with repeated queries (should benefit from caching)
        repeated_queries = test_queries * 3  # Each query appears 3 times

        start_time = time.perf_counter()

        tasks = []
        for query in repeated_queries:
            task = cached_search_func(query)
            tasks.append(task)

        results = await asyncio.gather(*tasks)
        end_time = time.perf_counter()

        total_time = end_time - start_time
        avg_latency_ms = (total_time / len(results)) * 1000

        # Verify cache effectiveness
        total_requests = len(repeated_queries)
        expected_cache_hits = total_requests - len(
            test_queries
        )  # First occurrence of each query is a miss

        assert cache_hits >= expected_cache_hits * 0.8, (
            f"Cache hit rate too low: {cache_hits}/{total_requests}"
        )

        # With effective caching, average latency should be much lower
        assert avg_latency_ms <= 25.0, (
            f"Average latency {avg_latency_ms:.1f}ms too high with caching"
        )

        cache_hit_rate = cache_hits / total_requests

        print("\nCache Performance Analysis:")
        print(f"  Cache Hits: {cache_hits}")
        print(f"  Cache Misses: {cache_misses}")
        print(f"  Hit Rate: {cache_hit_rate:.3f}")
        print(f"  Avg Latency: {avg_latency_ms:.1f}ms")<|MERGE_RESOLUTION|>--- conflicted
+++ resolved
@@ -5,13 +5,10 @@
 following 2025 performance testing best practices.
 """
 
-<<<<<<< HEAD
 import asyncio
 import math
 import random
 import time
-=======
->>>>>>> 6bc93396
 from unittest.mock import MagicMock
 
 import pytest
@@ -86,10 +83,6 @@
         # Configure mock service for realistic latency
         async def search_func(query: str):
             # Simulate variable latency (most requests fast, some slower)
-<<<<<<< HEAD
-=======
-
->>>>>>> 6bc93396
             if random.random() < 0.95:  # 95% of requests
                 latency = random.uniform(20, 80)  # Fast requests
             else:  # 5% of requests
@@ -256,10 +249,6 @@
             # Simulate search in dataset of given size
             async def search_func(query: str, size=dataset_size):
                 # Latency increases logarithmically with dataset size (realistic)
-<<<<<<< HEAD
-=======
-
->>>>>>> 6bc93396
                 base_latency = 30.0
                 scale_factor = math.log10(size / 100.0 + 1) * 20.0
                 latency = base_latency + scale_factor
