--- conflicted
+++ resolved
@@ -199,15 +199,12 @@
         """Mock clear cache tool."""
         return await dependencies.cache_service.clear(pattern=pattern)
 
-<<<<<<< HEAD
-=======
     # Mock deployment tool
     async def mock_list_aliases(**__kwargs) -> dict[str, Any]:
         """Mock list aliases tool."""
         result = await dependencies.deployment_service.list_aliases()
         return {"aliases": result}
 
->>>>>>> 89f81996
     # Mock utilities tool
     async def mock_validate_configuration(**__kwargs) -> dict[str, Any]:
         """Mock validate configuration tool."""
