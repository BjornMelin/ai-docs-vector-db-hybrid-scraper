--- conflicted
+++ resolved
@@ -66,7 +66,7 @@
     async def test_write_behind_queue_failure_fallback(
         self, cache_patterns, cache, task_queue_manager
     ):
-        """Test write_behind falls back when queue fails."""
+        """Test write_behind fails when queue fails."""
         # Setup
         cache.set = AsyncMock(return_value=True)
         task_queue_manager.enqueue = AsyncMock(return_value=None)  # Queue failure
@@ -76,18 +76,6 @@
         def persist_func(key, value):
             persist_calls.append((key, value))
 
-<<<<<<< HEAD
-        # Execute
-        result = await cache_patterns.write_behind(
-            key="test_key",
-            value={"data": "test"},
-            persist_func=persist_func,
-            delay=0.001,  # Very short delay for test
-        )
-
-        # Verify
-        assert result is True
-=======
         # Execute and expect error
         with pytest.raises(RuntimeError, match="Failed to queue write-behind persistence for test_key"):
             await cache_patterns.write_behind(
@@ -96,7 +84,6 @@
                 persist_func=persist_func,
                 delay=0.001  # Very short delay for test
             )
->>>>>>> e9ebb95f
 
         # Should have attempted to queue
         task_queue_manager.enqueue.assert_called_once()
@@ -113,25 +100,6 @@
         def persist_func(key, value):
             persist_calls.append((key, value))
 
-<<<<<<< HEAD
-        # Execute
-        result = await cache_patterns.write_behind(
-            key="test_key",
-            value={"data": "test"},
-            persist_func=persist_func,
-            delay=0.001,  # Very short delay for test
-        )
-
-        # Verify
-        assert result is True
-
-        # Wait a bit for async persistence
-        await asyncio.sleep(0.01)
-
-        # Should have persisted directly
-        assert len(persist_calls) == 1
-        assert persist_calls[0] == ("test_key", {"data": "test"})
-=======
         # Execute and expect error
         with pytest.raises(RuntimeError, match="TaskQueueManager is required for write-behind caching"):
             await cache_patterns.write_behind(
@@ -140,7 +108,6 @@
                 persist_func=persist_func,
                 delay=0.001  # Very short delay for test
             )
->>>>>>> e9ebb95f
 
     @pytest.mark.asyncio
     async def test_write_behind_async_persist_func(
