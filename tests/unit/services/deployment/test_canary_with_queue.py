--- conflicted
+++ resolved
@@ -119,15 +119,8 @@
             )
 
     @pytest.mark.asyncio
-<<<<<<< HEAD
-    async def test_start_canary_no_queue_fallback(
-        self, config, alias_manager, qdrant_service
-    ):
-        """Test start_canary without task queue falls back to direct execution."""
-=======
     async def test_start_canary_no_queue_fallback(self, config, alias_manager, qdrant_service):
         """Test start_canary without task queue raises error."""
->>>>>>> e9ebb95f
         # Create canary without task queue
         canary = CanaryDeployment(
             config=config,
