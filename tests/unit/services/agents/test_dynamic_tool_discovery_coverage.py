--- conflicted
+++ resolved
@@ -4,19 +4,11 @@
 focusing on tool detection, capability analysis, and adaptive discovery mechanisms.
 """
 
-<<<<<<< HEAD
-from typing import Any, Dict, List
-=======
->>>>>>> 6bc93396
 from unittest.mock import AsyncMock, MagicMock, patch
 
 import pytest
 
-<<<<<<< HEAD
-from src.services.agents.core import AgentState, BaseAgentDependencies
-=======
 from src.services.agents.core import BaseAgentDependencies
->>>>>>> 6bc93396
 from src.services.agents.dynamic_tool_discovery import (
     DynamicToolDiscovery,
     ToolCapability,
