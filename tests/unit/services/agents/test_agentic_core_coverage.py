"""Comprehensive coverage tests for agentic core module.

This test module provides thorough coverage of the agentic core functionality,
focusing on behavior validation rather than implementation details.
"""

<<<<<<< HEAD
from unittest.mock import AsyncMock, MagicMock, patch
=======
from unittest.mock import MagicMock, patch

import pytest
>>>>>>> 6bc93396

import pytest

from src.services.agents.core import (
    PYDANTIC_AI_AVAILABLE,
    AgentState,
    BaseAgent,
    BaseAgentDependencies,
    create_agent_dependencies,
)


class TestAgentState:
    """Test AgentState model behavior."""

    def test_agent_state_initialization_with_required_fields(self):
        """Agent state should initialize with required session_id."""
        session_id = "test-session-123"
        state = AgentState(session_id=session_id)

        assert state.session_id == session_id
        assert state.user_id is None
        assert state.conversation_history == []
        assert state.knowledge_base == {}
        assert state.performance_metrics == {}
        assert state.tool_usage_stats == {}

    def test_agent_state_with_optional_fields(self):
        """Agent state should handle optional fields correctly."""
        state = AgentState(
            session_id="test-session",
            user_id="user-123",
            conversation_history=[{"role": "user", "content": "hello"}],
            knowledge_base={"key": "value"},
            performance_metrics={"response_time": 0.5},
            tool_usage_stats={"search": 3},
        )

        assert state.user_id == "user-123"
        assert len(state.conversation_history) == 1
        assert state.knowledge_base["key"] == "value"
        assert state.performance_metrics["response_time"] == 0.5
        assert state.tool_usage_stats["search"] == 3

    def test_agent_state_metrics_operations(self):
        """Agent state should support metrics operations."""
        state = AgentState(session_id="test")

        # Test adding performance metrics
        state.performance_metrics["latency"] = 100.0
        state.performance_metrics["accuracy"] = 0.95

        assert state.performance_metrics["latency"] == 100.0
        assert state.performance_metrics["accuracy"] == 0.95

    def test_agent_state_conversation_history_operations(self):
        """Agent state should support conversation history operations."""
        state = AgentState(session_id="test")

        # Add conversation entries
        state.conversation_history.append({"role": "user", "content": "query"})
        state.conversation_history.append({"role": "assistant", "content": "response"})

        assert len(state.conversation_history) == 2
        assert state.conversation_history[0]["role"] == "user"
        assert state.conversation_history[1]["role"] == "assistant"


class TestBaseAgentDependencies:
    """Test BaseAgentDependencies model behavior."""

    def test_base_agent_dependencies_initialization(self):
        """BaseAgentDependencies should initialize with required fields."""
        mock_client_manager = MagicMock()
        mock_config = MagicMock()

        deps = BaseAgentDependencies(
            client_manager=mock_client_manager, config=mock_config
        )

        assert deps.client_manager == mock_client_manager
        assert deps.config == mock_config

    def test_base_agent_dependencies_with_optional_fields(self):
        """BaseAgentDependencies should handle optional fields."""
        mock_client_manager = MagicMock()
        mock_config = MagicMock()
        mock_logger = MagicMock()

        deps = BaseAgentDependencies(
            client_manager=mock_client_manager, config=mock_config, logger=mock_logger
        )

        assert deps.logger == mock_logger


class TestBaseAgent:
    """Test BaseAgent abstract class behavior."""

    def test_base_agent_is_abstract(self):
        """BaseAgent should not be instantiable directly."""
        with pytest.raises(TypeError):
            BaseAgent()

    def test_base_agent_subclass_must_implement_abstract_methods(self):
        """BaseAgent subclasses must implement abstract methods."""

        class IncompleteAgent(BaseAgent):
            pass

        with pytest.raises(TypeError):
            IncompleteAgent()

    def test_base_agent_concrete_implementation(self):
        """BaseAgent can be subclassed with concrete implementations."""

        class ConcreteAgent(BaseAgent):
            async def process_query(self, query: str, state: AgentState) -> dict:
                return {"response": f"Processed: {query}"}

            async def get_capabilities(self) -> list[str]:
                return ["test_capability"]

        # Should be able to instantiate concrete implementation
        agent = ConcreteAgent()
        assert agent is not None

    @pytest.mark.asyncio
    async def test_base_agent_interface_methods(self):
        """BaseAgent interface methods should work correctly."""

        class TestAgent(BaseAgent):
            async def process_query(self, query: str, state: AgentState) -> dict:
                return {"query": query, "session": state.session_id}

            async def get_capabilities(self) -> list[str]:
                return ["search", "analyze"]

        agent = TestAgent()
        state = AgentState(session_id="test-session")

        # Test process_query
        result = await agent.process_query("test query", state)
        assert result["query"] == "test query"
        assert result["session"] == "test-session"

        # Test get_capabilities
        capabilities = await agent.get_capabilities()
        assert "search" in capabilities
        assert "analyze" in capabilities


class TestCreateAgentDependencies:
    """Test create_agent_dependencies factory function."""

    @patch("src.services.agents.core.get_config")
    def test_create_agent_dependencies_success(self, mock_get_config):
        """create_agent_dependencies should create valid dependencies."""
        mock_client_manager = MagicMock()
        mock_config = MagicMock()
        mock_get_config.return_value = mock_config

        deps = create_agent_dependencies(mock_client_manager)

        assert deps.client_manager == mock_client_manager
        assert deps.config == mock_config
        mock_get_config.assert_called_once()

    @patch("src.services.agents.core.get_config")
    def test_create_agent_dependencies_with_config_error(self, mock_get_config):
        """create_agent_dependencies should handle config errors gracefully."""
        mock_client_manager = MagicMock()
        mock_get_config.side_effect = Exception("Config error")

        with pytest.raises(Exception, match="Config error"):
            create_agent_dependencies(mock_client_manager)

    @patch("src.services.agents.core.get_config")
    def test_create_agent_dependencies_type_validation(self, mock_get_config):
        """create_agent_dependencies should validate input types."""
        mock_config = MagicMock()
        mock_get_config.return_value = mock_config

        # Test with valid client_manager
        mock_client_manager = MagicMock()
        deps = create_agent_dependencies(mock_client_manager)
        assert deps is not None

        # Test with None client_manager should fail validation
        with pytest.raises((TypeError, ValueError)):
            create_agent_dependencies(None)


class TestPydanticAIIntegration:
    """Test Pydantic-AI integration behavior."""

    def test_pydantic_ai_availability_flag(self):
        """PYDANTIC_AI_AVAILABLE should reflect actual availability."""
        assert isinstance(PYDANTIC_AI_AVAILABLE, bool)

        if PYDANTIC_AI_AVAILABLE:
            # If available, Agent and RunContext should be imported
            from src.services.agents.core import Agent, RunContext

            assert Agent is not None
            assert RunContext is not None
        else:
            # If not available, they should be None
            from src.services.agents.core import Agent, RunContext

            assert Agent is None
            assert RunContext is None

    @pytest.mark.skipif(not PYDANTIC_AI_AVAILABLE, reason="pydantic-ai not available")
    def test_pydantic_ai_agent_integration(self):
        """Test Pydantic-AI Agent integration when available."""
        from src.services.agents.core import Agent

        # Should be able to reference Agent class
        assert Agent is not None
        assert hasattr(Agent, "__name__")

    @pytest.mark.skipif(not PYDANTIC_AI_AVAILABLE, reason="pydantic-ai not available")
    def test_pydantic_ai_run_context_integration(self):
        """Test Pydantic-AI RunContext integration when available."""
        from src.services.agents.core import RunContext

        # Should be able to reference RunContext class
        assert RunContext is not None
        assert hasattr(RunContext, "__name__")


class TestAgentStateEdgeCases:
    """Test edge cases and error conditions for AgentState."""

    def test_agent_state_empty_session_id(self):
        """Agent state should handle empty session_id."""
        state = AgentState(session_id="")
        assert state.session_id == ""

    def test_agent_state_large_conversation_history(self):
        """Agent state should handle large conversation history."""
        large_history = [
            {"role": "user", "content": f"message {i}"} for i in range(1000)
        ]
        state = AgentState(session_id="test", conversation_history=large_history)

        assert len(state.conversation_history) == 1000
        assert state.conversation_history[0]["content"] == "message 0"
        assert state.conversation_history[999]["content"] == "message 999"

    def test_agent_state_complex_knowledge_base(self):
        """Agent state should handle complex knowledge base structures."""
        complex_kb = {
            "nested": {"deep": {"value": "test"}},
            "list": [1, 2, 3],
            "mixed": {"numbers": [1, 2], "text": "hello"},
        }

        state = AgentState(session_id="test", knowledge_base=complex_kb)

        assert state.knowledge_base["nested"]["deep"]["value"] == "test"
        assert state.knowledge_base["list"] == [1, 2, 3]
        assert state.knowledge_base["mixed"]["numbers"] == [1, 2]

    def test_agent_state_metrics_with_various_types(self):
        """Agent state should handle various metric value types."""
        state = AgentState(session_id="test")

        # Add various metric types
        state.performance_metrics.update(
            {
                "float_metric": 3.14,
                "int_metric": 42,
                "zero_metric": 0.0,
                "negative_metric": -1.5,
            }
        )

        assert state.performance_metrics["float_metric"] == 3.14
        assert state.performance_metrics["int_metric"] == 42
        assert state.performance_metrics["zero_metric"] == 0.0
        assert state.performance_metrics["negative_metric"] == -1.5


@pytest.mark.integration
class TestAgentCoreIntegration:
    """Integration tests for agent core functionality."""

    @patch("src.services.agents.core.get_config")
    def test_full_agent_lifecycle(self, mock_get_config):
        """Test complete agent lifecycle with dependencies."""
        # Setup mocks
        mock_config = MagicMock()
        mock_client_manager = MagicMock()
        mock_get_config.return_value = mock_config

        # Create dependencies
        deps = create_agent_dependencies(mock_client_manager)

        # Create agent state
        state = AgentState(session_id="integration-test")

        # Verify integration
        assert deps.client_manager == mock_client_manager
        assert deps.config == mock_config
        assert state.session_id == "integration-test"

    @pytest.mark.asyncio
    async def test_agent_state_with_real_workflow(self):
        """Test agent state through a realistic workflow."""
        state = AgentState(session_id="workflow-test")

        # Simulate conversation
        state.conversation_history.append({"role": "user", "content": "Hello"})
        state.conversation_history.append(
            {"role": "assistant", "content": "Hi! How can I help?"}
        )

        # Simulate tool usage
        state.tool_usage_stats["search"] = 1
        state.tool_usage_stats["summarize"] = 2

        # Simulate performance tracking
        state.performance_metrics["response_time"] = 0.5
        state.performance_metrics["accuracy"] = 0.95

        # Add knowledge
        state.knowledge_base["user_preference"] = "detailed answers"

        # Verify workflow state
        assert len(state.conversation_history) == 2
        assert state.tool_usage_stats["search"] == 1
        assert state.tool_usage_stats["summarize"] == 2
        assert state.performance_metrics["response_time"] == 0.5
        assert state.knowledge_base["user_preference"] == "detailed answers"<|MERGE_RESOLUTION|>--- conflicted
+++ resolved
@@ -4,13 +4,7 @@
 focusing on behavior validation rather than implementation details.
 """
 
-<<<<<<< HEAD
-from unittest.mock import AsyncMock, MagicMock, patch
-=======
 from unittest.mock import MagicMock, patch
-
-import pytest
->>>>>>> 6bc93396
 
 import pytest
 
