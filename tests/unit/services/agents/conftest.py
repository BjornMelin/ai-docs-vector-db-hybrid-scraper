"""Minimal conftest for agents tests to avoid torch conflicts."""

from unittest.mock import Mock
from uuid import uuid4

import pytest

from src.config import get_config
from src.infrastructure.client_manager import ClientManager
from src.services.agents.core import AgentState, BaseAgentDependencies


@pytest.fixture
def mock_dependencies():
    """Mock dependencies for agent testing."""
<<<<<<< HEAD
    from unittest.mock import Mock
    from uuid import uuid4

    from src.config import get_config
    from src.infrastructure.client_manager import ClientManager
    from src.services.agents.core import AgentState, BaseAgentDependencies

=======
>>>>>>> 6bc93396
    mock_client_manager = Mock(spec=ClientManager)
    config = get_config()
    session_state = AgentState(session_id=str(uuid4()))

    return BaseAgentDependencies(
        client_manager=mock_client_manager, config=config, session_state=session_state
    )<|MERGE_RESOLUTION|>--- conflicted
+++ resolved
@@ -13,16 +13,6 @@
 @pytest.fixture
 def mock_dependencies():
     """Mock dependencies for agent testing."""
-<<<<<<< HEAD
-    from unittest.mock import Mock
-    from uuid import uuid4
-
-    from src.config import get_config
-    from src.infrastructure.client_manager import ClientManager
-    from src.services.agents.core import AgentState, BaseAgentDependencies
-
-=======
->>>>>>> 6bc93396
     mock_client_manager = Mock(spec=ClientManager)
     config = get_config()
     session_state = AgentState(session_id=str(uuid4()))
