--- conflicted
+++ resolved
@@ -123,10 +123,6 @@
         """Generate deterministic mock embedding based on text."""
         # Use text hash for deterministic results
         seed = hash(text) % 1000000
-<<<<<<< HEAD
-
-=======
->>>>>>> 6bc93396
         random.seed(seed)
         embedding = [random.uniform(-1, 1) for _ in range(1536)]
         # Normalize to unit vector
@@ -235,11 +231,7 @@
                 result = await operation(*args, **kwargs)
                 success = True
                 error = None
-<<<<<<< HEAD
-            except Exception as e:  # noqa: BLE001
-=======
             except (ImportError, AttributeError, RuntimeError) as e:
->>>>>>> 6bc93396
                 result = None
                 success = False
                 error = str(e)
@@ -324,10 +316,6 @@
 
         async def cleanup(self):
             """Clean up test environment."""
-<<<<<<< HEAD
-
-=======
->>>>>>> 6bc93396
             with contextlib.suppress(Exception):
                 shutil.rmtree(self.temp_dir, ignore_errors=True)
 
@@ -385,11 +373,7 @@
                 msg = f"Dimension mismatch: {len(vec1)} vs {len(vec2)}"
                 raise ValueError(msg)
 
-<<<<<<< HEAD
-            dot_product = sum(a * b for a, b in zip(vec1, vec2, strict=False))
-=======
             dot_product = sum(a * b for a, b in zip(vec1, vec2, strict=True))
->>>>>>> 6bc93396
             norm1 = sum(a * a for a in vec1) ** 0.5
             norm2 = sum(b * b for b in vec2) ** 0.5
 
